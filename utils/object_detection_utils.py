--- conflicted
+++ resolved
@@ -1,471 +1,309 @@
-<<<<<<< HEAD
-###################################################################################################
-#
-# Copyright (C) 2022 Maxim Integrated Products, Inc. All Rights Reserved.
-#
-# Maxim Integrated Products, Inc. Default Copyright Notice:
-# https://www.maximintegrated.com/en/aboutus/legal/copyrights.html
-###################################################################################################
-#
-# GitHub repo for the below helper methods:
-# https://github.com/sgrvinod/a-PyTorch-Tutorial-to-Object-Detection:
-# MIT License
-# Copyright (c) 2019 Sagar Vinodababu
-
-# Codes slightly modified
-""" Some utility functions for Object Detection Tasks """
-
-import torch
-
-
-def collate_fn(batch):
-    """
-    Since each image may have a different number of objects, we need a collate function
-    (to be passed to the DataLoader).
-    This describes how to combine these tensors of different sizes. We use lists.
-    :param batch: an iterable of N sets from __getitem__()
-    :return: a tensor of images, lists of varying-size tensors of bounding boxes and labels
-    """
-    images = []
-    boxes_and_labels = []
-    for b in batch:
-        images.append(b[0])
-        boxes_and_labels.append(b[1])
-    images = torch.stack(images, dim=0)
-    return images, boxes_and_labels
-
-
-def check_target_exists(target_list):
-    """
-    Checks whether any object exists in given target list
-    Object detection data laoders return target as
-        target[0]: boxes list
-        target[1]: labels list
-    For images without any objects, these lists are both empty
-    target_list is list of targets e.g. targets in given batch
-    """
-    for target in target_list:
-        if target[0].numel() > 0:
-            return True
-    return False
-
-
-def xy_to_cxcy(xy):
-    """
-    Convert bounding boxes from boundary coordinates (x_min, y_min, x_max, y_max) to center-size
-    coordinates (c_x, c_y, w, h).
-
-    :param xy: bounding boxes in boundary coordinates, a tensor of size (n_boxes, 4)
-    :return: bounding boxes in center-size coordinates, a tensor of size (n_boxes, 4)
-    """
-    return torch.cat([(xy[:, 2:] + xy[:, :2]) / 2,  # c_x, c_y
-                      xy[:, 2:] - xy[:, :2]], 1)  # w, h
-
-
-def cxcy_to_xy(cxcy):
-    """
-    Convert bounding boxes from center-size coordinates (c_x, c_y, w, h) to boundary coordinates
-    (x_min, y_min, x_max, y_max).
-
-    :param cxcy: bounding boxes in center-size coordinates, a tensor of size (n_boxes, 4)
-    :return: bounding boxes in boundary coordinates, a tensor of size (n_boxes, 4)
-    """
-    return torch.cat([cxcy[:, :2] - (cxcy[:, 2:] / 2),  # x_min, y_min
-                      cxcy[:, :2] + (cxcy[:, 2:] / 2)], 1)  # x_max, y_max
-
-
-def cxcy_to_gcxgcy(cxcy, priors_cxcy):
-    """
-    Encode bounding boxes (that are in center-size form) w.r.t. the corresponding prior boxes
-    (that are in center-size form).
-
-    For the center coordinates, find the offset with respect to the prior box, and scale by the
-    size of the prior box.
-    For the size coordinates, scale by the size of the prior box, and convert to the log-space.
-
-    In the model, we are predicting bounding box coordinates in this encoded form.
-
-    :param cxcy: bounding boxes in center-size coordinates, a tensor of size (n_priors, 4)
-    :param priors_cxcy: prior boxes with respect to which the encoding must be performed, a tensor
-    of size (n_priors, 4)
-    :return: encoded bounding boxes, a tensor of size (n_priors, 4)
-    """
-    eps = 1e-7
-    # The 10 and 5 below are referred to as 'variances' in the original Caffe repo,
-    # completely empirical
-    # They are for some sort of numerical conditioning, for 'scaling the localization gradient'
-    # See https://github.com/weiliu89/caffe/issues/155
-    return torch.cat([(cxcy[:, :2] - priors_cxcy[:, :2]) / (priors_cxcy[:, 2:] / 10),
-                      torch.log((cxcy[:, 2:] / priors_cxcy[:, 2:]) + eps) * 5], 1)
-
-
-def gcxgcy_to_cxcy(gcxgcy, priors_cxcy):
-    """
-    Decode bounding box coordinates predicted by the model, since they are encoded in the form
-    mentioned above.
-
-    They are decoded into center-size coordinates.
-
-    This is the inverse of the function above.
-
-    :param gcxgcy: encoded bounding boxes, i.e. output of the model, a tensor of size (n_priors, 4)
-    :param priors_cxcy: prior boxes with respect to which the encoding is defined, a tensor of size
-    (n_priors, 4)
-    :return: decoded bounding boxes in center-size form, a tensor of size (n_priors, 4)
-    """
-
-    return torch.cat([gcxgcy[:, :2] * priors_cxcy[:, 2:] / 10 + priors_cxcy[:, :2],  # c_x, c_y
-                      torch.exp(gcxgcy[:, 2:] / 5) * priors_cxcy[:, 2:]], 1)  # w, h
-
-
-def find_intersection(set_1, set_2):
-    """
-    Find the intersection of every box combination between two sets of boxes that are in boundary
-    coordinates.
-
-    :param set_1: set 1, a tensor of dimensions (n1, 4)
-    :param set_2: set 2, a tensor of dimensions (n2, 4)
-    :return: intersection of each of the boxes in set 1 with respect to each of the boxes in set 2,
-    a tensor of dimensions (n1, n2)
-    """
-
-    # PyTorch auto-broadcasts singleton dimensions
-    lower_bounds = torch.max(set_1[:, :2].unsqueeze(1), set_2[:, :2].unsqueeze(0))  # (n1, n2, 2)
-    upper_bounds = torch.min(set_1[:, 2:].unsqueeze(1), set_2[:, 2:].unsqueeze(0))  # (n1, n2, 2)
-    intersection_dims = torch.clamp(upper_bounds - lower_bounds, min=0)  # (n1, n2, 2)
-    return intersection_dims[:, :, 0] * intersection_dims[:, :, 1]  # (n1, n2)
-
-
-def find_jaccard_overlap(set_1, set_2):
-    """
-    Find the Jaccard Overlap (IoU) of every box combination between two sets of boxes that are in
-    boundary coordinates.
-
-    :param set_1: set 1, a tensor of dimensions (n1, 4)
-    :param set_2: set 2, a tensor of dimensions (n2, 4)
-    :return: Jaccard Overlap of each of the boxes in set 1 with respect to each of the boxes in
-    set 2, a tensor of dimensions (n1, n2)
-    """
-
-    # Find intersections
-    intersection = find_intersection(set_1, set_2)  # (n1, n2)
-
-    # Find areas of each box in both sets
-    areas_set_1 = (set_1[:, 2] - set_1[:, 0]) * (set_1[:, 3] - set_1[:, 1])  # (n1)
-    areas_set_2 = (set_2[:, 2] - set_2[:, 0]) * (set_2[:, 3] - set_2[:, 1])  # (n2)
-
-    # Find the union
-    # PyTorch auto-broadcasts singleton dimensions
-    union = areas_set_1.unsqueeze(1) + areas_set_2.unsqueeze(0) - intersection  # (n1, n2)
-
-    return intersection / union  # (n1, n2)
-=======
-###################################################################################################
-#
-# Copyright (C) 2022-2023 Maxim Integrated Products, Inc. All Rights Reserved.
-#
-# Maxim Integrated Products, Inc. Default Copyright Notice:
-# https://www.maximintegrated.com/en/aboutus/legal/copyrights.html
-###################################################################################################
-#
-# GitHub repo for the below helper methods:
-# https://github.com/sgrvinod/a-PyTorch-Tutorial-to-Object-Detection:
-# MIT License
-# Copyright (c) 2019 Sagar Vinodababu
-
-# Codes slightly modified
-""" Some utility functions for Object Detection Tasks """
-
-import numpy as np
-import torch
-
-
-def check_target_exists(target_list):
-    """
-    Checks whether any object exists in given target list
-    Object detection data laoders return target as
-        target[0]: boxes list
-        target[1]: labels list
-    For images without any objects, these lists are both empty
-    target_list is list of targets e.g. targets in given batch
-    """
-    for target in target_list:
-        if target[0].numel() > 0:
-            return True
-    return False
-
-
-def calculate_mAP(det_boxes, det_labels, det_scores, true_boxes, true_labels, true_difficulties):
-    """
-    Calculate the Mean Average Precision (mAP) of detected objects.
-
-    See
-    https://medium.com/@jonathan_hui/map-mean-average-precision-for-object-detection-45c121a31173
-    for an explanation
-
-    :param det_boxes: list of tensors, one tensor for each image containing detected objects'
-    bounding boxes
-    :param det_labels: list of tensors, one tensor for each image containing detected objects'
-    labels
-    :param det_scores: list of tensors, one tensor for each image containing detected objects'
-    labels' scores
-    :param true_boxes: list of tensors, one tensor for each image containing actual objects'
-    bounding boxes
-    :param true_labels: list of tensors, one tensor for each image containing actual objects'
-    labels
-    :param true_difficulties: list of tensors, one tensor for each image containing actual objects'
-    difficulty (0 or 1)
-    :return: list of average precisions for all classes, mean average precision (mAP)
-    """
-    # these are all lists of tensors of the same length, i.e. number of images
-    assert len(det_boxes) == len(det_labels) == len(det_scores) == len(true_boxes) == \
-           len(true_labels) == len(true_difficulties)
-
-    # Store all (true) objects in a single continuous tensor while keeping track of the image
-    # it is from
-    true_images = []
-    for i, true_label in enumerate(true_labels):
-        true_images.extend([i] * true_label.size(0))
-    # (n_objects), n_objects is the total no. of objects across all images
-    true_images = torch.LongTensor(true_images)
-    true_boxes = torch.cat(true_boxes, dim=0)  # (n_objects, 4)
-    true_labels = torch.cat(true_labels, dim=0)  # (n_objects)
-    true_difficulties = torch.cat(true_difficulties, dim=0)  # (n_objects)
-
-    assert true_images.size(0) == true_boxes.size(0) == true_labels.size(0)
-
-    labels = np.unique(true_labels.cpu().detach().numpy())
-    # Add background label: 0
-    labels = np.append(labels, 0)
-
-    n_classes = len(labels)
-
-    # Store all detections in a single continuous tensor while keeping track of the image
-    # it is from
-    det_images = []
-    for i, det_label in enumerate(det_labels):
-        det_images.extend([i] * det_label.size(0))
-    det_images = torch.LongTensor(det_images)  # (n_detections)
-    det_boxes = torch.cat(det_boxes, dim=0)  # (n_detections, 4)
-    det_labels = torch.cat(det_labels, dim=0)  # (n_detections)
-    det_scores = torch.cat(det_scores, dim=0)  # (n_detections)
-
-    assert det_images.size(0) == det_boxes.size(0) == det_labels.size(0) == det_scores.size(0)
-
-    # Calculate APs for each class (except background)
-    average_precisions = torch.zeros((n_classes - 1), dtype=torch.float)  # (n_classes - 1)
-    for c in range(1, n_classes):
-        # Extract only objects with this class
-        true_class_images = true_images[true_labels == c]  # (n_class_objects)
-        true_class_boxes = true_boxes[true_labels == c]  # (n_class_objects, 4)
-        true_class_difficulties = true_difficulties[true_labels == c]  # (n_class_objects)
-        n_easy_class_objects = (1 - true_class_difficulties).sum().item()
-        # ignore difficult objects
-
-        # Keep track of which true objects with this class have already been 'detected'
-        # So far, none
-        true_class_boxes_detected =  \
-            torch.zeros((true_class_difficulties.size(0)), dtype=torch.uint8)
-        # (n_class_objects)
-
-        # Extract only detections with this class
-        det_class_images = det_images[det_labels == c]  # (n_class_detections)
-        det_class_boxes = det_boxes[det_labels == c]  # (n_class_detections, 4)
-        det_class_scores = det_scores[det_labels == c]  # (n_class_detections)
-        n_class_detections = det_class_boxes.size(0)
-        if n_class_detections == 0:
-            continue
-
-        # Sort detections in decreasing order of confidence/scores
-        det_class_scores, sort_ind = torch.sort(det_class_scores, dim=0, descending=True)
-        # (n_class_detections)
-        det_class_images = det_class_images[sort_ind]  # (n_class_detections)
-        det_class_boxes = det_class_boxes[sort_ind]  # (n_class_detections, 4)
-
-        # In the order of decreasing scores, check if true or false positive
-        true_positives = torch.zeros((n_class_detections), dtype=torch.float)
-        # (n_class_detections)
-        false_positives = torch.zeros((n_class_detections), dtype=torch.float)
-        # (n_class_detections)
-
-        for d in range(n_class_detections):
-            this_detection_box = det_class_boxes[d].unsqueeze(0)  # (1, 4)
-            this_image = det_class_images[d]  # (), scalar
-
-            # Find objects in the same image with this class, their difficulties, and whether they
-            # have been detected
-            object_boxes = true_class_boxes[true_class_images == this_image]
-            # (n_class_objects_in_img)
-            object_difficulties = true_class_difficulties[true_class_images == this_image]
-            # (n_class_objects_in_img)
-            # If no such object in this image, then the detection is a false positive
-            if object_boxes.size(0) == 0:
-                false_positives[d] = 1
-                continue
-
-            # Find maximum overlap of this detection with objects in this image of this class
-            overlaps = find_jaccard_overlap(this_detection_box, object_boxes)
-            # (1, n_class_objects_in_img)
-            max_overlap, ind = torch.max(overlaps.squeeze(0), dim=0)  # (), () - scalars
-
-            # 'ind' is the index of the object in these image-level tensors 'object_boxes',
-            # 'object_difficulties'
-            # In the original class-level tensors 'true_class_boxes', etc., 'ind' corresponds to
-            # object with index
-            original_ind = torch.LongTensor(range(true_class_boxes.size(0)))[
-                true_class_images == this_image][ind]
-            # We need 'original_ind' to update 'true_class_boxes_detected'
-
-            # If the maximum overlap is greater than the threshold of 0.5, it's a match
-            if max_overlap.item() > 0.5:
-                # If the object it matched with is 'difficult', ignore it
-                if object_difficulties[ind] == 0:
-                    # If this object has already not been detected, it's a true positive
-                    if true_class_boxes_detected[original_ind] == 0:
-                        true_positives[d] = 1
-                        # this object has now been detected/accounted for
-                        true_class_boxes_detected[original_ind] = 1
-                    # Otherwise, it's a false positive (since this object is already accounted for)
-                    else:
-                        false_positives[d] = 1
-            # Otherwise, the detection occurs in a different location than the actual object, and
-            # is a false positive
-            else:
-                false_positives[d] = 1
-
-        # Compute cumulative precision and recall at each detection in the order of decreasing
-        # scores
-        cumul_true_positives = torch.cumsum(true_positives, dim=0)  # (n_class_detections)
-        cumul_false_positives = torch.cumsum(false_positives, dim=0)  # (n_class_detections)
-        cumul_precision = cumul_true_positives / (
-                cumul_true_positives + cumul_false_positives + 1e-10)  # (n_class_detections)
-        cumul_recall = cumul_true_positives / n_easy_class_objects  # (n_class_detections)
-
-        # Find the mean of the maximum of the precisions corresponding to recalls above the
-        # threshold 't'
-        recall_thresholds = torch.arange(start=0, end=1.1, step=.1).tolist()  # (11)
-        precisions = torch.zeros((len(recall_thresholds)), dtype=torch.float)  # (11)
-        for i, t in enumerate(recall_thresholds):
-            recalls_above_t = cumul_recall >= t
-            if recalls_above_t.any():
-                precisions[i] = cumul_precision[recalls_above_t].max()
-            else:
-                precisions[i] = 0.
-        average_precisions[c - 1] = precisions.mean()  # c is in [1, n_classes - 1]
-
-    # Calculate Mean Average Precision (mAP)
-    mean_average_precision = average_precisions.mean().item()
-
-    return average_precisions, mean_average_precision
-
-
-def xy_to_cxcy(xy):
-    """
-    Convert bounding boxes from boundary coordinates (x_min, y_min, x_max, y_max) to center-size
-    coordinates (c_x, c_y, w, h).
-
-    :param xy: bounding boxes in boundary coordinates, a tensor of size (n_boxes, 4)
-    :return: bounding boxes in center-size coordinates, a tensor of size (n_boxes, 4)
-    """
-    return torch.cat([(xy[:, 2:] + xy[:, :2]) / 2,  # c_x, c_y
-                      xy[:, 2:] - xy[:, :2]], 1)  # w, h
-
-
-def cxcy_to_xy(cxcy):
-    """
-    Convert bounding boxes from center-size coordinates (c_x, c_y, w, h) to boundary coordinates
-    (x_min, y_min, x_max, y_max).
-
-    :param cxcy: bounding boxes in center-size coordinates, a tensor of size (n_boxes, 4)
-    :return: bounding boxes in boundary coordinates, a tensor of size (n_boxes, 4)
-    """
-    return torch.cat([cxcy[:, :2] - (cxcy[:, 2:] / 2),  # x_min, y_min
-                      cxcy[:, :2] + (cxcy[:, 2:] / 2)], 1)  # x_max, y_max
-
-
-def cxcy_to_gcxgcy(cxcy, priors_cxcy):
-    """
-    Encode bounding boxes (that are in center-size form) w.r.t. the corresponding prior boxes
-    (that are in center-size form).
-
-    For the center coordinates, find the offset with respect to the prior box, and scale by the
-    size of the prior box.
-    For the size coordinates, scale by the size of the prior box, and convert to the log-space.
-
-    In the model, we are predicting bounding box coordinates in this encoded form.
-
-    :param cxcy: bounding boxes in center-size coordinates, a tensor of size (n_priors, 4)
-    :param priors_cxcy: prior boxes with respect to which the encoding must be performed, a tensor
-    of size (n_priors, 4)
-    :return: encoded bounding boxes, a tensor of size (n_priors, 4)
-    """
-    eps = 1e-7
-    # The 10 and 5 below are referred to as 'variances' in the original Caffe repo,
-    # completely empirical
-    # They are for some sort of numerical conditioning, for 'scaling the localization gradient'
-    # See https://github.com/weiliu89/caffe/issues/155
-    return torch.cat([(cxcy[:, :2] - priors_cxcy[:, :2]) / (priors_cxcy[:, 2:] / 10),
-                      torch.log((cxcy[:, 2:] / priors_cxcy[:, 2:]) + eps) * 5], 1)
-
-
-def gcxgcy_to_cxcy(gcxgcy, priors_cxcy):
-    """
-    Decode bounding box coordinates predicted by the model, since they are encoded in the form
-    mentioned above.
-
-    They are decoded into center-size coordinates.
-
-    This is the inverse of the function above.
-
-    :param gcxgcy: encoded bounding boxes, i.e. output of the model, a tensor of size (n_priors, 4)
-    :param priors_cxcy: prior boxes with respect to which the encoding is defined, a tensor of size
-    (n_priors, 4)
-    :return: decoded bounding boxes in center-size form, a tensor of size (n_priors, 4)
-    """
-
-    return torch.cat([gcxgcy[:, :2] * priors_cxcy[:, 2:] / 10 + priors_cxcy[:, :2],  # c_x, c_y
-                      torch.exp(gcxgcy[:, 2:] / 5) * priors_cxcy[:, 2:]], 1)  # w, h
-
-
-def find_intersection(set_1, set_2):
-    """
-    Find the intersection of every box combination between two sets of boxes that are in boundary
-    coordinates.
-
-    :param set_1: set 1, a tensor of dimensions (n1, 4)
-    :param set_2: set 2, a tensor of dimensions (n2, 4)
-    :return: intersection of each of the boxes in set 1 with respect to each of the boxes in set 2,
-    a tensor of dimensions (n1, n2)
-    """
-
-    # PyTorch auto-broadcasts singleton dimensions
-    lower_bounds = torch.max(set_1[:, :2].unsqueeze(1), set_2[:, :2].unsqueeze(0))  # (n1, n2, 2)
-    upper_bounds = torch.min(set_1[:, 2:].unsqueeze(1), set_2[:, 2:].unsqueeze(0))  # (n1, n2, 2)
-    intersection_dims = torch.clamp(upper_bounds - lower_bounds, min=0)  # (n1, n2, 2)
-    return intersection_dims[:, :, 0] * intersection_dims[:, :, 1]  # (n1, n2)
-
-
-def find_jaccard_overlap(set_1, set_2):
-    """
-    Find the Jaccard Overlap (IoU) of every box combination between two sets of boxes that are in
-    boundary coordinates.
-
-    :param set_1: set 1, a tensor of dimensions (n1, 4)
-    :param set_2: set 2, a tensor of dimensions (n2, 4)
-    :return: Jaccard Overlap of each of the boxes in set 1 with respect to each of the boxes in
-    set 2, a tensor of dimensions (n1, n2)
-    """
-
-    # Find intersections
-    intersection = find_intersection(set_1, set_2)  # (n1, n2)
-
-    # Find areas of each box in both sets
-    areas_set_1 = (set_1[:, 2] - set_1[:, 0]) * (set_1[:, 3] - set_1[:, 1])  # (n1)
-    areas_set_2 = (set_2[:, 2] - set_2[:, 0]) * (set_2[:, 3] - set_2[:, 1])  # (n2)
-
-    # Find the union
-    # PyTorch auto-broadcasts singleton dimensions
-    union = areas_set_1.unsqueeze(1) + areas_set_2.unsqueeze(0) - intersection  # (n1, n2)
-
-    return intersection / union  # (n1, n2)
->>>>>>> 793dd89f
+###################################################################################################
+#
+# Copyright (C) 2022-2023 Maxim Integrated Products, Inc. All Rights Reserved.
+#
+# Maxim Integrated Products, Inc. Default Copyright Notice:
+# https://www.maximintegrated.com/en/aboutus/legal/copyrights.html
+###################################################################################################
+#
+# GitHub repo for the below helper methods:
+# https://github.com/sgrvinod/a-PyTorch-Tutorial-to-Object-Detection:
+# MIT License
+# Copyright (c) 2019 Sagar Vinodababu
+
+# Codes slightly modified
+""" Some utility functions for Object Detection Tasks """
+
+import numpy as np
+import torch
+
+
+def check_target_exists(target_list):
+    """
+    Checks whether any object exists in given target list
+    Object detection data laoders return target as
+        target[0]: boxes list
+        target[1]: labels list
+    For images without any objects, these lists are both empty
+    target_list is list of targets e.g. targets in given batch
+    """
+    for target in target_list:
+        if target[0].numel() > 0:
+            return True
+    return False
+
+
+def calculate_mAP(det_boxes, det_labels, det_scores, true_boxes, true_labels, true_difficulties):
+    """
+    Calculate the Mean Average Precision (mAP) of detected objects.
+
+    See
+    https://medium.com/@jonathan_hui/map-mean-average-precision-for-object-detection-45c121a31173
+    for an explanation
+
+    :param det_boxes: list of tensors, one tensor for each image containing detected objects'
+    bounding boxes
+    :param det_labels: list of tensors, one tensor for each image containing detected objects'
+    labels
+    :param det_scores: list of tensors, one tensor for each image containing detected objects'
+    labels' scores
+    :param true_boxes: list of tensors, one tensor for each image containing actual objects'
+    bounding boxes
+    :param true_labels: list of tensors, one tensor for each image containing actual objects'
+    labels
+    :param true_difficulties: list of tensors, one tensor for each image containing actual objects'
+    difficulty (0 or 1)
+    :return: list of average precisions for all classes, mean average precision (mAP)
+    """
+    # these are all lists of tensors of the same length, i.e. number of images
+    assert len(det_boxes) == len(det_labels) == len(det_scores) == len(true_boxes) == \
+           len(true_labels) == len(true_difficulties)
+
+    # Store all (true) objects in a single continuous tensor while keeping track of the image
+    # it is from
+    true_images = []
+    for i, true_label in enumerate(true_labels):
+        true_images.extend([i] * true_label.size(0))
+    # (n_objects), n_objects is the total no. of objects across all images
+    true_images = torch.LongTensor(true_images)
+    true_boxes = torch.cat(true_boxes, dim=0)  # (n_objects, 4)
+    true_labels = torch.cat(true_labels, dim=0)  # (n_objects)
+    true_difficulties = torch.cat(true_difficulties, dim=0)  # (n_objects)
+
+    assert true_images.size(0) == true_boxes.size(0) == true_labels.size(0)
+
+    labels = np.unique(true_labels.cpu().detach().numpy())
+    # Add background label: 0
+    labels = np.append(labels, 0)
+
+    n_classes = len(labels)
+
+    # Store all detections in a single continuous tensor while keeping track of the image
+    # it is from
+    det_images = []
+    for i, det_label in enumerate(det_labels):
+        det_images.extend([i] * det_label.size(0))
+    det_images = torch.LongTensor(det_images)  # (n_detections)
+    det_boxes = torch.cat(det_boxes, dim=0)  # (n_detections, 4)
+    det_labels = torch.cat(det_labels, dim=0)  # (n_detections)
+    det_scores = torch.cat(det_scores, dim=0)  # (n_detections)
+
+    assert det_images.size(0) == det_boxes.size(0) == det_labels.size(0) == det_scores.size(0)
+
+    # Calculate APs for each class (except background)
+    average_precisions = torch.zeros((n_classes - 1), dtype=torch.float)  # (n_classes - 1)
+    for c in range(1, n_classes):
+        # Extract only objects with this class
+        true_class_images = true_images[true_labels == c]  # (n_class_objects)
+        true_class_boxes = true_boxes[true_labels == c]  # (n_class_objects, 4)
+        true_class_difficulties = true_difficulties[true_labels == c]  # (n_class_objects)
+        n_easy_class_objects = (1 - true_class_difficulties).sum().item()
+        # ignore difficult objects
+
+        # Keep track of which true objects with this class have already been 'detected'
+        # So far, none
+        true_class_boxes_detected =  \
+            torch.zeros((true_class_difficulties.size(0)), dtype=torch.uint8)
+        # (n_class_objects)
+
+        # Extract only detections with this class
+        det_class_images = det_images[det_labels == c]  # (n_class_detections)
+        det_class_boxes = det_boxes[det_labels == c]  # (n_class_detections, 4)
+        det_class_scores = det_scores[det_labels == c]  # (n_class_detections)
+        n_class_detections = det_class_boxes.size(0)
+        if n_class_detections == 0:
+            continue
+
+        # Sort detections in decreasing order of confidence/scores
+        det_class_scores, sort_ind = torch.sort(det_class_scores, dim=0, descending=True)
+        # (n_class_detections)
+        det_class_images = det_class_images[sort_ind]  # (n_class_detections)
+        det_class_boxes = det_class_boxes[sort_ind]  # (n_class_detections, 4)
+
+        # In the order of decreasing scores, check if true or false positive
+        true_positives = torch.zeros((n_class_detections), dtype=torch.float)
+        # (n_class_detections)
+        false_positives = torch.zeros((n_class_detections), dtype=torch.float)
+        # (n_class_detections)
+
+        for d in range(n_class_detections):
+            this_detection_box = det_class_boxes[d].unsqueeze(0)  # (1, 4)
+            this_image = det_class_images[d]  # (), scalar
+
+            # Find objects in the same image with this class, their difficulties, and whether they
+            # have been detected
+            object_boxes = true_class_boxes[true_class_images == this_image]
+            # (n_class_objects_in_img)
+            object_difficulties = true_class_difficulties[true_class_images == this_image]
+            # (n_class_objects_in_img)
+            # If no such object in this image, then the detection is a false positive
+            if object_boxes.size(0) == 0:
+                false_positives[d] = 1
+                continue
+
+            # Find maximum overlap of this detection with objects in this image of this class
+            overlaps = find_jaccard_overlap(this_detection_box, object_boxes)
+            # (1, n_class_objects_in_img)
+            max_overlap, ind = torch.max(overlaps.squeeze(0), dim=0)  # (), () - scalars
+
+            # 'ind' is the index of the object in these image-level tensors 'object_boxes',
+            # 'object_difficulties'
+            # In the original class-level tensors 'true_class_boxes', etc., 'ind' corresponds to
+            # object with index
+            original_ind = torch.LongTensor(range(true_class_boxes.size(0)))[
+                true_class_images == this_image][ind]
+            # We need 'original_ind' to update 'true_class_boxes_detected'
+
+            # If the maximum overlap is greater than the threshold of 0.5, it's a match
+            if max_overlap.item() > 0.5:
+                # If the object it matched with is 'difficult', ignore it
+                if object_difficulties[ind] == 0:
+                    # If this object has already not been detected, it's a true positive
+                    if true_class_boxes_detected[original_ind] == 0:
+                        true_positives[d] = 1
+                        # this object has now been detected/accounted for
+                        true_class_boxes_detected[original_ind] = 1
+                    # Otherwise, it's a false positive (since this object is already accounted for)
+                    else:
+                        false_positives[d] = 1
+            # Otherwise, the detection occurs in a different location than the actual object, and
+            # is a false positive
+            else:
+                false_positives[d] = 1
+
+        # Compute cumulative precision and recall at each detection in the order of decreasing
+        # scores
+        cumul_true_positives = torch.cumsum(true_positives, dim=0)  # (n_class_detections)
+        cumul_false_positives = torch.cumsum(false_positives, dim=0)  # (n_class_detections)
+        cumul_precision = cumul_true_positives / (
+                cumul_true_positives + cumul_false_positives + 1e-10)  # (n_class_detections)
+        cumul_recall = cumul_true_positives / n_easy_class_objects  # (n_class_detections)
+
+        # Find the mean of the maximum of the precisions corresponding to recalls above the
+        # threshold 't'
+        recall_thresholds = torch.arange(start=0, end=1.1, step=.1).tolist()  # (11)
+        precisions = torch.zeros((len(recall_thresholds)), dtype=torch.float)  # (11)
+        for i, t in enumerate(recall_thresholds):
+            recalls_above_t = cumul_recall >= t
+            if recalls_above_t.any():
+                precisions[i] = cumul_precision[recalls_above_t].max()
+            else:
+                precisions[i] = 0.
+        average_precisions[c - 1] = precisions.mean()  # c is in [1, n_classes - 1]
+
+    # Calculate Mean Average Precision (mAP)
+    mean_average_precision = average_precisions.mean().item()
+
+    return average_precisions, mean_average_precision
+
+
+def xy_to_cxcy(xy):
+    """
+    Convert bounding boxes from boundary coordinates (x_min, y_min, x_max, y_max) to center-size
+    coordinates (c_x, c_y, w, h).
+
+    :param xy: bounding boxes in boundary coordinates, a tensor of size (n_boxes, 4)
+    :return: bounding boxes in center-size coordinates, a tensor of size (n_boxes, 4)
+    """
+    return torch.cat([(xy[:, 2:] + xy[:, :2]) / 2,  # c_x, c_y
+                      xy[:, 2:] - xy[:, :2]], 1)  # w, h
+
+
+def cxcy_to_xy(cxcy):
+    """
+    Convert bounding boxes from center-size coordinates (c_x, c_y, w, h) to boundary coordinates
+    (x_min, y_min, x_max, y_max).
+
+    :param cxcy: bounding boxes in center-size coordinates, a tensor of size (n_boxes, 4)
+    :return: bounding boxes in boundary coordinates, a tensor of size (n_boxes, 4)
+    """
+    return torch.cat([cxcy[:, :2] - (cxcy[:, 2:] / 2),  # x_min, y_min
+                      cxcy[:, :2] + (cxcy[:, 2:] / 2)], 1)  # x_max, y_max
+
+
+def cxcy_to_gcxgcy(cxcy, priors_cxcy):
+    """
+    Encode bounding boxes (that are in center-size form) w.r.t. the corresponding prior boxes
+    (that are in center-size form).
+
+    For the center coordinates, find the offset with respect to the prior box, and scale by the
+    size of the prior box.
+    For the size coordinates, scale by the size of the prior box, and convert to the log-space.
+
+    In the model, we are predicting bounding box coordinates in this encoded form.
+
+    :param cxcy: bounding boxes in center-size coordinates, a tensor of size (n_priors, 4)
+    :param priors_cxcy: prior boxes with respect to which the encoding must be performed, a tensor
+    of size (n_priors, 4)
+    :return: encoded bounding boxes, a tensor of size (n_priors, 4)
+    """
+    eps = 1e-7
+    # The 10 and 5 below are referred to as 'variances' in the original Caffe repo,
+    # completely empirical
+    # They are for some sort of numerical conditioning, for 'scaling the localization gradient'
+    # See https://github.com/weiliu89/caffe/issues/155
+    return torch.cat([(cxcy[:, :2] - priors_cxcy[:, :2]) / (priors_cxcy[:, 2:] / 10),
+                      torch.log((cxcy[:, 2:] / priors_cxcy[:, 2:]) + eps) * 5], 1)
+
+
+def gcxgcy_to_cxcy(gcxgcy, priors_cxcy):
+    """
+    Decode bounding box coordinates predicted by the model, since they are encoded in the form
+    mentioned above.
+
+    They are decoded into center-size coordinates.
+
+    This is the inverse of the function above.
+
+    :param gcxgcy: encoded bounding boxes, i.e. output of the model, a tensor of size (n_priors, 4)
+    :param priors_cxcy: prior boxes with respect to which the encoding is defined, a tensor of size
+    (n_priors, 4)
+    :return: decoded bounding boxes in center-size form, a tensor of size (n_priors, 4)
+    """
+
+    return torch.cat([gcxgcy[:, :2] * priors_cxcy[:, 2:] / 10 + priors_cxcy[:, :2],  # c_x, c_y
+                      torch.exp(gcxgcy[:, 2:] / 5) * priors_cxcy[:, 2:]], 1)  # w, h
+
+
+def find_intersection(set_1, set_2):
+    """
+    Find the intersection of every box combination between two sets of boxes that are in boundary
+    coordinates.
+
+    :param set_1: set 1, a tensor of dimensions (n1, 4)
+    :param set_2: set 2, a tensor of dimensions (n2, 4)
+    :return: intersection of each of the boxes in set 1 with respect to each of the boxes in set 2,
+    a tensor of dimensions (n1, n2)
+    """
+
+    # PyTorch auto-broadcasts singleton dimensions
+    lower_bounds = torch.max(set_1[:, :2].unsqueeze(1), set_2[:, :2].unsqueeze(0))  # (n1, n2, 2)
+    upper_bounds = torch.min(set_1[:, 2:].unsqueeze(1), set_2[:, 2:].unsqueeze(0))  # (n1, n2, 2)
+    intersection_dims = torch.clamp(upper_bounds - lower_bounds, min=0)  # (n1, n2, 2)
+    return intersection_dims[:, :, 0] * intersection_dims[:, :, 1]  # (n1, n2)
+
+
+def find_jaccard_overlap(set_1, set_2):
+    """
+    Find the Jaccard Overlap (IoU) of every box combination between two sets of boxes that are in
+    boundary coordinates.
+
+    :param set_1: set 1, a tensor of dimensions (n1, 4)
+    :param set_2: set 2, a tensor of dimensions (n2, 4)
+    :return: Jaccard Overlap of each of the boxes in set 1 with respect to each of the boxes in
+    set 2, a tensor of dimensions (n1, n2)
+    """
+
+    # Find intersections
+    intersection = find_intersection(set_1, set_2)  # (n1, n2)
+
+    # Find areas of each box in both sets
+    areas_set_1 = (set_1[:, 2] - set_1[:, 0]) * (set_1[:, 3] - set_1[:, 1])  # (n1)
+    areas_set_2 = (set_2[:, 2] - set_2[:, 0]) * (set_2[:, 3] - set_2[:, 1])  # (n2)
+
+    # Find the union
+    # PyTorch auto-broadcasts singleton dimensions
+    union = areas_set_1.unsqueeze(1) + areas_set_2.unsqueeze(0) - intersection  # (n1, n2)
+
+    return intersection / union  # (n1, n2)
+