###################################################################################################
#
# Copyright (C) 2019-2023 Maxim Integrated Products, Inc. All Rights Reserved.
#
# Maxim Integrated Products, Inc. Default Copyright Notice:
# https://www.maximintegrated.com/en/aboutus/legal/copyrights.html
#
###################################################################################################
#
# Portions Copyright (c) 2018 Intel Corporation
#
# Licensed under the Apache License, Version 2.0 (the "License");
# you may not use this file except in compliance with the License.
# You may obtain a copy of the License at
#
#      http://www.apache.org/licenses/LICENSE-2.0
#
# Unless required by applicable law or agreed to in writing, software
# distributed under the License is distributed on an "AS IS" BASIS,
# WITHOUT WARRANTIES OR CONDITIONS OF ANY KIND, either express or implied.
# See the License for the specific language governing permissions and
# limitations under the License.
#
"""
Classes and functions used to create keyword spotting dataset.
"""
import errno
import hashlib
import os
import tarfile
import time
import urllib
import warnings
from zipfile import ZipFile

import numpy as np
import torch
import torchaudio
from torch.utils.model_zoo import tqdm  # type: ignore # tqdm exists in model_zoo
from torchvision import transforms

import librosa
import soundfile as sf

import ai8x


class KWS:
    """
    `SpeechCom v0.02 <http://download.tensorflow.org/data/speech_commands_v0.02.tar.gz>`
    Dataset, 1D folded.

    Args:
    root (string): Root directory of dataset where ``KWS/processed/dataset.pt``
        exist.
    classes(array): List of keywords to be used.
    d_type(string): Option for the created dataset. ``train`` or ``test``.
    n_augment(int, optional): Number of augmented samples added to the dataset from
        each sample by random modifications, i.e. stretching, shifting and random noise.
    transform (callable, optional): A function/transform that takes in an PIL image
        and returns a transformed version.
    download (bool, optional): If true, downloads the dataset from the internet and
        puts it in root directory. If dataset is already downloaded, it is not
        downloaded again.
    save_unquantized (bool, optional): If true, folded but unquantized data is saved.

    """

    url_speechcommand = 'http://download.tensorflow.org/data/speech_commands_v0.02.tar.gz'
    url_librispeech = 'http://us.openslr.org/resources/12/dev-clean.tar.gz'
    fs = 16000

    class_dict = {'backward': 0, 'bed': 1, 'bird': 2, 'cat': 3, 'dog': 4, 'down': 5,
                  'eight': 6, 'five': 7, 'follow': 8, 'forward': 9, 'four': 10, 'go': 11,
                  'happy': 12, 'house': 13, 'learn': 14, 'left': 15, 'librispeech': 16,
                  'marvin': 17, 'nine': 18, 'no': 19, 'off': 20, 'on': 21, 'one': 22,
                  'right': 23, 'seven': 24, 'sheila': 25, 'six': 26, 'stop': 27,
                  'three': 28, 'tree': 29, 'two': 30, 'up': 31, 'visual': 32, 'wow': 33,
                  'yes': 34, 'zero': 35}

    def __init__(self, root, classes, d_type, t_type, transform=None, quantization_scheme=None,
                 augmentation=None, download=False, save_unquantized=False):

        self.root = root
        self.classes = classes
        self.d_type = d_type
        self.t_type = t_type
        self.transform = transform
        self.save_unquantized = save_unquantized
        self.noise = np.empty(shape=[0, 0])

        self.__parse_quantization(quantization_scheme)
        self.__parse_augmentation(augmentation)

        if not self.save_unquantized:
            self.data_file = 'dataset2.pt'
        else:
            self.data_file = 'unquantized.pt'

        if download:
            self.__download()

        self.data, self.targets, self.data_type = torch.load(os.path.join(
            self.processed_folder, self.data_file))

        print(f'\nProcessing {self.d_type}...')
        self.__filter_dtype()
        self.__filter_classes()

    @property
    def raw_folder(self):
        """Folder for the raw data.
        """
        return os.path.join(self.root, self.__class__.__name__, 'raw')

    @property
    def librispeech_folder(self):
        """Folder for the librispeech data.
        """
        return os.path.join(self.root, self.__class__.__name__, 'librispeech')

    @property
    def noise_folder(self):
        """Folder for the different noise data.
        """
        return os.path.join(self.root, self.__class__.__name__, 'noise')

    @property
    def processed_folder(self):
        """Folder for the processed data.
        """
        return os.path.join(self.root, self.__class__.__name__, 'processed')

    def __parse_quantization(self, quantization_scheme):
        if quantization_scheme:
            self.quantization = quantization_scheme
            if 'bits' not in self.quantization:
                self.quantization['bits'] = 8
            if self.quantization['bits'] == 0:
                self.save_unquantized = True
            if 'compand' not in self.quantization:
                self.quantization['compand'] = False
            elif 'mu' not in self.quantization:
                self.quantization['mu'] = 255
        else:
            print('Undefined quantization schema! ',
                  'Number of bits set to 8.')
            self.quantization = {'bits': 8, 'compand': False}

    def __parse_augmentation(self, augmentation):
        self.augmentation = augmentation
        if augmentation:
            if 'aug_num' not in augmentation:
                print('No key `aug_num` in input augmentation dictionary! ',
                      'Using 0.')
                self.augmentation['aug_num'] = 0
            elif self.augmentation['aug_num'] != 0:
                if 'noise_var' not in augmentation:
                    print('No key `noise_var` in input augmentation dictionary! ',
                          'Using defaults: [Min: 0., Max: 1.]')
                    self.augmentation['noise_var'] = {'min': 0., 'max': 1.}
                if 'shift' not in augmentation:
                    print('No key `shift` in input augmentation dictionary! '
                          'Using defaults: [Min:-0.1, Max: 0.1]')
                    self.augmentation['shift'] = {'min': -0.1, 'max': 0.1}
<<<<<<< HEAD
                if 'strech' not in augmentation:
=======
                if 'stretch' not in augmentation:
>>>>>>> 118bd980
                    print('No key `stretch` in input augmentation dictionary! '
                          'Using defaults: [Min: 0.8, Max: 1.3]')
                    self.augmentation['stretch'] = {'min': 0.8, 'max': 1.3}

    def __download(self):

        if self.__check_exists():
            return

        self.__makedir_exist_ok(self.raw_folder)
        self.__makedir_exist_ok(self.processed_folder)

        # download Speech Command
        filename = self.url_speechcommand.rpartition('/')[2]
        self.__download_and_extract_archive(self.url_speechcommand,
                                            download_root=self.raw_folder,
                                            filename=filename)

        # download LibriSpeech
        filename = self.url_librispeech.rpartition('/')[2]
        self.__download_and_extract_archive(self.url_librispeech,
                                            download_root=self.librispeech_folder,
                                            filename=filename)

        # convert the LibriSpeech audio files to 1-sec 16KHz .wav, stored under raw/librispeech
        self.__resample_convert_wav(folder_in=self.librispeech_folder,
                                    folder_out=os.path.join(self.raw_folder, 'librispeech'))

        self.__gen_datasets()

    def __check_exists(self):
        return os.path.exists(os.path.join(self.processed_folder, self.data_file))

    def __makedir_exist_ok(self, dirpath):
        try:
            os.makedirs(dirpath)
        except OSError as e:
            if e.errno == errno.EEXIST:
                pass
            else:
                raise

    def __gen_bar_updater(self):
        pbar = tqdm(total=None)

        def bar_update(count, block_size, total_size):
            if pbar.total is None and total_size:
                pbar.total = total_size
            progress_bytes = count * block_size
            pbar.update(progress_bytes - pbar.n)

        return bar_update

    def __download_url(self, url, root, filename=None, md5=None):
        root = os.path.expanduser(root)
        if not filename:
            filename = os.path.basename(url)
        fpath = os.path.join(root, filename)

        self.__makedir_exist_ok(root)

        # downloads file
        if self.__check_integrity(fpath, md5):
            print('Using downloaded and verified file: ' + fpath)
        else:
            try:
                print('Downloading ' + url + ' to ' + fpath)
                urllib.request.urlretrieve(url, fpath, reporthook=self.__gen_bar_updater())
            except (urllib.error.URLError, IOError) as e:
                if url[:5] == 'https':
                    url = url.replace('https:', 'http:')
                    print('Failed download. Trying https -> http instead.'
                          ' Downloading ' + url + ' to ' + fpath)
                    urllib.request.urlretrieve(url, fpath, reporthook=self.__gen_bar_updater())
                else:
                    raise e

    def __calculate_md5(self, fpath, chunk_size=1024 * 1024):
        md5 = hashlib.md5()
        with open(fpath, 'rb') as f:
            for chunk in iter(lambda: f.read(chunk_size), b''):
                md5.update(chunk)
        return md5.hexdigest()

    def __check_md5(self, fpath, md5, **kwargs):
        return md5 == self.__calculate_md5(fpath, **kwargs)

    def __check_integrity(self, fpath, md5=None):
        if not os.path.isfile(fpath):
            return False
        if md5 is None:
            return True
        return self.__check_md5(fpath, md5)

    def __extract_archive(self, from_path,
                          to_path=None, remove_finished=False):
        if to_path is None:
            to_path = os.path.dirname(from_path)

        if from_path.endswith('.tar.gz'):
            with tarfile.open(from_path, 'r:gz') as tar:
                tar.extractall(path=to_path)
        elif from_path.endswith('.zip'):
            with ZipFile(from_path) as archive:
                archive.extractall(to_path)
        else:
            raise ValueError(f"Extraction of {from_path} not supported")

        if remove_finished:
            os.remove(from_path)

    def __download_and_extract_archive(self, url, download_root, extract_root=None, filename=None,
                                       md5=None, remove_finished=False):
        download_root = os.path.expanduser(download_root)
        if extract_root is None:
            extract_root = download_root
        if not filename:
            filename = os.path.basename(url)

        self.__download_url(url, download_root, filename, md5)

        archive = os.path.join(download_root, filename)
        print(f"Extracting {archive} to {extract_root}")
        self.__extract_archive(archive, extract_root, remove_finished)

    def __resample_convert_wav(self, folder_in, folder_out, sr=16000, ext='.flac'):
        # create output folder
        self.__makedir_exist_ok(folder_out)

        # find total number of files to convert
        total_count = 0
        for (dirpath, _, filenames) in os.walk(folder_in):
            for filename in sorted(filenames):
                if filename.endswith(ext):
                    total_count += 1
        print(f"Total number of speech files to convert to 1-sec .wav: {total_count}")
        converted_count = 0
        # segment each audio file to 1-sec frames and save
        for (dirpath, _, filenames) in os.walk(folder_in):
            for filename in sorted(filenames):

                i = 0
                if filename.endswith(ext):
                    fname = os.path.join(dirpath, filename)
                    data, _ = librosa.load(fname, sr=sr)

                    # normalize data
                    mx = np.amax(abs(data))
                    data = data / mx

                    chunk_start = 0
                    frame_count = 0

                    # The beginning of an utterance is detected when the average
                    # of absolute values of 128-sample chunks is above a threshold.
                    # Then, a segment is formed from 30*128 samples before the beginning
                    # of the utterance to 98*128 samples after that.
                    # This 1 second (16384 samples) audio segment is converted to .wav
                    # and saved in librispeech folder together with other keywords to
                    # be used as the unknown class.

                    precursor_len = 30 * 128
                    postcursor_len = 98 * 128
                    utternace_threshold = 30

                    while True:
                        if chunk_start + postcursor_len > len(data):
                            break

                        chunk = data[chunk_start: chunk_start + 128]
                        # scaled average over 128 samples
                        avg = 1000 * np.average(abs(chunk))
                        i += 128

                        if avg > utternace_threshold and chunk_start >= precursor_len:
                            print(f"\r Converting {converted_count + 1}/{total_count} "
                                  f"to {frame_count + 1} segments", end=" ")
                            frame = data[chunk_start - precursor_len:chunk_start + postcursor_len]

                            outfile = os.path.join(folder_out, filename[:-5] + '_' +
                                                   str(f"{frame_count}") + '.wav')
                            sf.write(outfile, frame, sr)

                            chunk_start += postcursor_len
                            frame_count += 1
                        else:
                            chunk_start += 128
                    converted_count += 1
                else:
                    pass
        print(f'\rFile conversion completed: {converted_count} files ')

    def __filter_dtype(self):
        if self.d_type == 'train':
            idx_to_select = (self.data_type == 0)[:, -1]
        elif self.d_type == 'test':
            idx_to_select = (self.data_type == 1)[:, -1]
        else:
            print(f'Unknown data type: {self.d_type}')
            return

        set_size = idx_to_select.sum()
        print(f'{self.d_type} set: {set_size} elements')
        # take a copy of the original data and targets temporarily for validation set
        self.data_original = self.data.clone()
        self.targets_original = self.targets.clone()
        self.data = self.data[idx_to_select, :]
        self.targets = self.targets[idx_to_select, :]

        # append validation set to the training set if validation examples are explicitly included
        if self.d_type == 'train':
            idx_to_select = (self.data_type == 2)[:, -1]
            if idx_to_select.sum() > 0:  # if validation examples exist
                self.data = torch.cat((self.data, self.data_original[idx_to_select, :]), dim=0)
                self.targets = \
                    torch.cat((self.targets, self.targets_original[idx_to_select, :]), dim=0)
                # indicate the list of validation indices to be used by distiller's dataloader
                self.valid_indices = range(set_size, set_size + idx_to_select.sum())
                print(f'validation set: {idx_to_select.sum()} elements')

        del self.data_original
        del self.targets_original
        del self.data_type

    def __filter_classes(self):
        initial_new_class_label = len(self.class_dict)
        new_class_label = initial_new_class_label
        for c in self.classes:
            if c not in self.class_dict:
                print(f'Class {c} not found in data')
                return
            num_elems = (self.targets == self.class_dict[c]).cpu().sum()
            print(f'Class {c} (# {self.class_dict[c]}): {num_elems} elements')
            self.targets[(self.targets == self.class_dict[c])] = new_class_label
            new_class_label += 1

        num_elems = (self.targets < initial_new_class_label).cpu().sum()
        print(f'Class UNKNOWN: {num_elems} elements')
        self.targets[(self.targets < initial_new_class_label)] = new_class_label
        self.targets -= initial_new_class_label

    def __len__(self):
        return len(self.data)

    def __getitem__(self, index):
        inp, target = self.data[index].type(torch.FloatTensor), int(self.targets[index])
        if not self.save_unquantized:
            inp /= 256
        if self.transform is not None:
            inp = self.transform(inp)
        return inp, target

    @staticmethod
    def add_white_noise(audio, noise_var_coeff):
        """Adds zero mean Gaussian noise to image with specified variance.
        """
        coeff = noise_var_coeff * np.mean(np.abs(audio))
        noisy_audio = audio + coeff * np.random.randn(len(audio))
        return noisy_audio

    @staticmethod
    def shift(audio, shift_sec, fs):
        """Shifts audio.
        """
        shift_count = int(shift_sec * fs)
        return np.roll(audio, shift_count)

    @staticmethod
    def stretch(audio, rate=1):
        """Stretches audio with specified ratio.
        """
        input_length = 16000
        audio2 = librosa.effects.time_stretch(audio, rate=rate)
        if len(audio2) > input_length:
            audio2 = audio2[:input_length]
        else:
            audio2 = np.pad(audio2, (0, max(0, input_length - len(audio2))), "constant")

        return audio2

    def augment(self, audio, fs, verbose=False):
        """Augments audio by adding random noise, shift and stretch ratio.
        """
        random_noise_var_coeff = np.random.uniform(self.augmentation['noise_var']['min'],
                                                   self.augmentation['noise_var']['max'])
        random_shift_time = np.random.uniform(self.augmentation['shift']['min'],
                                              self.augmentation['shift']['max'])
        random_stretch_coeff = np.random.uniform(self.augmentation['stretch']['min'],
                                                 self.augmentation['stretch']['max'])

        sox_effects = [["speed", str(random_stretch_coeff)], ["rate", str(fs)]]
        aug_audio, _ = torchaudio.sox_effects.apply_effects_tensor(
            torch.unsqueeze(torch.from_numpy(audio).float(), dim=0), fs, sox_effects)
        aug_audio = aug_audio.numpy().squeeze()
        aug_audio = self.shift(aug_audio, random_shift_time, fs)
        aug_audio = self.add_white_noise(aug_audio, random_noise_var_coeff)

        if verbose:
            print(f'random_noise_var_coeff: {random_noise_var_coeff:.2f}\nrandom_shift_time: \
                    {random_shift_time:.2f}\nrandom_stretch_coeff: {random_stretch_coeff:.2f}')
        return aug_audio

    def augment_multiple(self, audio, fs, n_augment, verbose=False):
        """Calls `augment` function for n_augment times for given audio data.
        Finally the original audio is added to have (n_augment+1) audio data.
        """
        aug_audio = [self.augment(audio, fs, verbose=verbose) for i in range(n_augment)]
        aug_audio.insert(0, audio)
        return aug_audio

    @staticmethod
    def compand(data, mu=255):
        """Compand the signal level to warp from Laplacian distribution to uniform distribution"""
        data = np.sign(data) * np.log(1 + mu * np.abs(data)) / np.log(1 + mu)
        return data

    @staticmethod
    def expand(data, mu=255):
        """Undo the companding"""
        data = np.sign(data) * (1 / mu) * (np.power((1 + mu), np.abs(data)) - 1)
        return data

    @staticmethod
    def quantize_audio(data, num_bits=8, compand=False, mu=255):
        """Quantize audio
        """
        if compand:
            data = KWS.compand(data, mu)

        step_size = 2.0 / 2 ** (num_bits)
        max_val = 2 ** (num_bits) - 1
        q_data = np.round((data - (-1.0)) / step_size)
        q_data = np.clip(q_data, 0, max_val)

        if compand:
            data_ex = (q_data - 2 ** (num_bits - 1)) / 2 ** (num_bits - 1)
            data_ex = KWS.expand(data_ex)
            q_data = np.round((data_ex - (-1.0)) / step_size)
            q_data = np.clip(q_data, 0, max_val)
        return np.uint8(q_data)

    def __gen_datasets(self, exp_len=16384, row_len=128, overlap_ratio=0):
        print('Generating dataset from raw data samples for the first time. ')
        print('This process will take significant time (~60 minutes)...')
        with warnings.catch_warnings():
            warnings.simplefilter('error')

            lst = sorted(os.listdir(self.raw_folder))
            labels = [d for d in lst if os.path.isdir(os.path.join(self.raw_folder, d))
                      and d[0].isalpha()]

            # PARAMETERS
            overlap = int(np.ceil(row_len * overlap_ratio))
            num_rows = int(np.ceil(exp_len / (row_len - overlap)))
            data_len = int((num_rows * row_len - (num_rows - 1) * overlap))
            print(f'data_len: {data_len}')

            # show the size of dataset for each keyword
            print('------------- Label Size ---------------')
            for i, label in enumerate(labels):
                record_list = os.listdir(os.path.join(self.raw_folder, label))
                print(f'{label:8s}:  \t{len(record_list)}')
            print('------------------------------------------')

            # read testing_list.txt & validation_list.txt into sets for fast access
            with open(os.path.join(self.raw_folder, 'testing_list.txt'), encoding="utf-8") as f:
                testing_set = set(f.read().splitlines())
            with open(os.path.join(self.raw_folder, 'validation_list.txt'), encoding="utf-8") as f:
                validation_set = set(f.read().splitlines())

            train_count = 0
            test_count = 0
            valid_count = 0

            for i, label in enumerate(labels):
                print(f'Processing the label: {label}. {i + 1} of {len(labels)}')
                record_list = sorted(os.listdir(os.path.join(self.raw_folder, label)))

                # dimension: row_length x number_of_rows
                if not self.save_unquantized:
                    data_in = np.empty(((self.augmentation['aug_num'] + 1) * len(record_list),
                                        row_len, num_rows), dtype=np.uint8)
                else:
                    data_in = np.empty(((self.augmentation['aug_num'] + 1) * len(record_list),
                                        row_len, num_rows), dtype=np.float32)
                data_type = np.empty(((self.augmentation['aug_num'] + 1) * len(record_list), 1),
                                     dtype=np.uint8)
                # create data classes
                data_class = np.full(((self.augmentation['aug_num'] + 1) * len(record_list), 1), i,
                                     dtype=np.uint8)

                time_s = time.time()

                for r, record_name in enumerate(record_list):

                    local_filename = os.path.join(label, record_name)
                    if r % 1000 == 0:
                        print(f'\t{r + 1} of {len(record_list)}')

                    if local_filename in testing_set:
                        d_typ = np.uint8(1)  # test
                        test_count += 1
                    elif local_filename in validation_set:
                        d_typ = np.uint8(2)  # val
                        valid_count += 1
                    else:
                        d_typ = np.uint8(0)  # train
                        train_count += 1

                    record_pth = os.path.join(self.raw_folder, label, record_name)
                    record, fs = librosa.load(record_pth, offset=0, sr=None)
                    audio_seq_list = self.augment_multiple(record, fs,
                                                           self.augmentation['aug_num'])
                    for n_a, audio_seq in enumerate(audio_seq_list):
                        # store set type: train, test or validate
                        data_type[(self.augmentation['aug_num'] + 1) * r + n_a, 0] = d_typ

                        # Write audio 128x128=16384 samples without overlap
                        for n_r in range(num_rows):
                            start_idx = n_r * (row_len - overlap)
                            end_idx = start_idx + row_len
                            audio_chunk = audio_seq[start_idx:end_idx]
                            # pad zero if the length of the chunk is smaller than row_len
                            audio_chunk = np.pad(audio_chunk, [0, row_len - audio_chunk.size])
                            # store input data after quantization
                            data_idx = (self.augmentation['aug_num'] + 1) * r + n_a
                            if not self.save_unquantized:
                                data_in[data_idx, :, n_r] = \
                                    KWS.quantize_audio(audio_chunk,
                                                       num_bits=self.quantization['bits'],
                                                       compand=self.quantization['compand'],
                                                       mu=self.quantization['mu'])
                            else:
                                data_in[data_idx, :, n_r] = audio_chunk

                dur = time.time() - time_s
                print(f'Finished in {dur:.3f} seconds.')
                print(data_in.shape)
                time_s = time.time()
                if i == 0:
                    data_in_all = data_in.copy()
                    data_class_all = data_class.copy()
                    data_type_all = data_type.copy()
                else:
                    data_in_all = np.concatenate((data_in_all, data_in), axis=0)
                    data_class_all = np.concatenate((data_class_all, data_class), axis=0)
                    data_type_all = np.concatenate((data_type_all, data_type), axis=0)
                dur = time.time() - time_s
                print(f'Data concatenation finished in {dur:.3f} seconds.')

            data_in_all = torch.from_numpy(data_in_all)
            data_class_all = torch.from_numpy(data_class_all)
            data_type_all = torch.from_numpy(data_type_all)

            mfcc_dataset = (data_in_all, data_class_all, data_type_all)
            torch.save(mfcc_dataset, os.path.join(self.processed_folder, self.data_file))

        print('Dataset created.')
        print(f'Training: {train_count}, Validation: {valid_count}, Test: {test_count}')


class KWS_20(KWS):
    """
    `SpeechCom v0.02 <http://download.tensorflow.org/data/speech_commands_v0.02.tar.gz>`
    Dataset, 1D folded.
    """

    def __str__(self):
        return self.__class__.__name__


def KWS_get_datasets(data, load_train=True, load_test=True, num_classes=6):
    """
    Load the folded 1D version of SpeechCom dataset

    The dataset is loaded from the archive file, so the file is required for this version.

    The dataset originally includes 30 keywords. A dataset is formed with 7 or 21 classes which
    includes 6 or 20 of the original keywords and the rest of the
    dataset is used to form the last class, i.e class of the unknowns.
    To further improve the detection of unknown words, the librispeech dataset is also downloaded
    and converted to 1 second segments to be used as unknowns as well.
    The dataset is split into training+validation and test sets. 90:10 training+validation:test
    split is used by default.

    Data is augmented to 3x duplicate data by random stretch/shift and randomly adding noise where
    the stretching coefficient, shift amount and noise variance are randomly selected between
    0.8 and 1.3, -0.1 and 0.1, 0 and 1, respectively.
    """
    (data_dir, args) = data

    transform = transforms.Compose([
        ai8x.normalize(args=args)
    ])

    if num_classes in (6, 20):
        classes = next((e for _, e in enumerate(datasets)
                        if len(e['output']) - 1 == num_classes))['output'][:-1]
    else:
        raise ValueError(f'Unsupported num_classes {num_classes}')

    augmentation = {'aug_num': 2, 'shift': {'min': -0.15, 'max': 0.15},
                    'noise_var': {'min': 0, 'max': 1.0}}
    quantization_scheme = {'compand': False, 'mu': 10}

    if load_train:
        train_dataset = KWS(root=data_dir, classes=classes, d_type='train',
                            transform=transform, t_type='keyword',
                            quantization_scheme=quantization_scheme,
                            augmentation=augmentation, download=True)
    else:
        train_dataset = None

    if load_test:
        test_dataset = KWS(root=data_dir, classes=classes, d_type='test',
                           transform=transform, t_type='keyword',
                           quantization_scheme=quantization_scheme,
                           augmentation=augmentation, download=True)

        if args.truncate_testset:
            test_dataset.data = test_dataset.data[:1]
    else:
        test_dataset = None

    return train_dataset, test_dataset


def KWS_20_get_datasets(data, load_train=True, load_test=True):
    """
    Load the folded 1D version of SpeechCom dataset for 20 classes

    The dataset is loaded from the archive file, so the file is required for this version.

    The dataset originally includes 35 keywords. A dataset is formed with 21 classes which includes
    20 of the original keywords and the rest of the dataset is used to form the last class,
    i.e class of the unknowns.
    To further improve the detection of unknown words, the librispeech dataset is also downloaded
    and converted to 1 second segments to be used as unknowns as well.
    The dataset is split into training+validation and test sets. 90:10 training+validation:test
    split is used by default.

    Data is augmented to 3x duplicate data by random stretch/shift and randomly adding noise where
    the stretching coefficient, shift amount and noise variance are randomly selected between
    0.8 and 1.3, -0.1 and 0.1, 0 and 1, respectively.
    """
    return KWS_get_datasets(data, load_train, load_test, num_classes=20)


def KWS_get_unquantized_datasets(data, load_train=True, load_test=True, num_classes=6):
    """
    Load the folded 1D version of SpeechCom dataset without quantization and augmentation
    """
    (data_dir, args) = data

    transform = None

    if num_classes in (6, 20):
        classes = next((e for _, e in enumerate(datasets)
                        if len(e['output']) - 1 == num_classes))['output'][:-1]
    elif num_classes == 35:
        classes = next((e for _, e in enumerate(datasets)
                        if len(e['output']) == num_classes))['output']
    else:
        raise ValueError(f'Unsupported num_classes {num_classes}')

    augmentation = {'aug_num': 0}
    quantization_scheme = {'bits': 0}

    if load_train:
        train_dataset = KWS(root=data_dir, classes=classes, d_type='train',
                            transform=transform, t_type='keyword',
                            quantization_scheme=quantization_scheme,
                            augmentation=augmentation, download=True)
    else:
        train_dataset = None

    if load_test:
        test_dataset = KWS(root=data_dir, classes=classes, d_type='test',
                           transform=transform, t_type='keyword',
                           quantization_scheme=quantization_scheme,
                           augmentation=augmentation, download=True)

        if args.truncate_testset:
            test_dataset.data = test_dataset.data[:1]
    else:
        test_dataset = None

    return train_dataset, test_dataset


def KWS_35_get_unquantized_datasets(data, load_train=True, load_test=True):
    """
    Load the folded 1D version of unquantized SpeechCom dataset for 35 classes.
    """
    return KWS_get_unquantized_datasets(data, load_train, load_test, num_classes=35)


datasets = [
    {
        'name': 'KWS',  # 6 keywords
        'input': (512, 64),
        'output': ('up', 'down', 'left', 'right', 'stop', 'go', 'UNKNOWN'),
        'weight': (1, 1, 1, 1, 1, 1, 0.06),
        'loader': KWS_get_datasets,
    },
    {
        'name': 'KWS_20',  # 20 keywords
        'input': (128, 128),
        'output': ('up', 'down', 'left', 'right', 'stop', 'go', 'yes', 'no', 'on', 'off', 'one',
                   'two', 'three', 'four', 'five', 'six', 'seven', 'eight', 'nine', 'zero',
                   'UNKNOWN'),
        'weight': (1, 1, 1, 1, 1, 1, 1, 1, 1, 1, 1, 1, 1, 1, 1, 1, 1, 1, 1, 1, 0.07),
        'loader': KWS_20_get_datasets,
    },
    {
        'name': 'KWS_35_unquantized',  # 35 keywords (no unknown)
        'input': (128, 128),
        'output': ('backward', 'bed', 'bird', 'cat', 'dog', 'down',
                   'eight', 'five', 'follow', 'forward', 'four', 'go',
                   'happy', 'house', 'learn', 'left', 'marvin', 'nine',
                   'no', 'off', 'on', 'one', 'right', 'seven',
                   'sheila', 'six', 'stop', 'three', 'tree', 'two',
                   'up', 'visual', 'wow', 'yes', 'zero'),
        'weight': (1, 1, 1, 1, 1, 1, 1, 1, 1, 1, 1, 1, 1, 1, 1, 1, 1, 1, 1, 1, 1,
                   1, 1, 1, 1, 1, 1, 1, 1, 1, 1, 1, 1, 1, 1),
        'loader': KWS_35_get_unquantized_datasets,
    },
]<|MERGE_RESOLUTION|>--- conflicted
+++ resolved
@@ -163,11 +163,7 @@
                     print('No key `shift` in input augmentation dictionary! '
                           'Using defaults: [Min:-0.1, Max: 0.1]')
                     self.augmentation['shift'] = {'min': -0.1, 'max': 0.1}
-<<<<<<< HEAD
-                if 'strech' not in augmentation:
-=======
                 if 'stretch' not in augmentation:
->>>>>>> 118bd980
                     print('No key `stretch` in input augmentation dictionary! '
                           'Using defaults: [Min: 0.8, Max: 1.3]')
                     self.augmentation['stretch'] = {'min': 0.8, 'max': 1.3}
