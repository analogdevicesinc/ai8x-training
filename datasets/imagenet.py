###################################################################################################
#
# Copyright (C) 2018-2023 Maxim Integrated Products, Inc. All Rights Reserved.
#
# Maxim Integrated Products, Inc. Default Copyright Notice:
# https://www.maximintegrated.com/en/aboutus/legal/copyrights.html
#
###################################################################################################
#
# Portions Copyright (c) 2018 Intel Corporation
#
# Licensed under the Apache License, Version 2.0 (the "License");
# you may not use this file except in compliance with the License.
# You may obtain a copy of the License at
#
#      http://www.apache.org/licenses/LICENSE-2.0
#
# Unless required by applicable law or agreed to in writing, software
# distributed under the License is distributed on an "AS IS" BASIS,
# WITHOUT WARRANTIES OR CONDITIONS OF ANY KIND, either express or implied.
# See the License for the specific language governing permissions and
# limitations under the License.
#
"""
ImageNet Dataset (using PyTorch's ImageNet and ImageFolder classes)
"""
import os
import ai8x
from torch.utils.data import Dataset

import torch
import torchvision
from torchvision import transforms


def imagenet_get_datasets( data, load_train=True, load_test=True, input_size=112, folder=False, augment_data = False):
    """
    Load the ImageNet 2012 Classification dataset.

    The original training dataset is split into training and validation sets.
    By default we use a 90:10 (45K:5K) training:validation split.

    The output of torchvision datasets are PIL Image images of range [0, 1].
    We transform them to Tensors of normalized range [-128/128, +127/128]

    Data augmentation: 4 pixels are padded on each side, and a 224x224 crop is randomly sampled
    from the padded image or its horizontal flip.
    """
    (data_dir, args) = data

    if augment_data :
        if load_train:
            train_transform = transforms.Compose([
                transforms.RandomResizedCrop(input_size),
                transforms.RandomHorizontalFlip(),
                transforms.ToTensor(),
                transforms.Normalize((0.485, 0.456, 0.406), (0.229, 0.224, 0.225)),
                ai8x.normalize(args=args),
            ])

            if not folder:
                train_dataset = torchvision.datasets.ImageNet(
                    os.path.join(data_dir, 'ImageNet'),
                    split='train',
                    transform=train_transform,
                )
            else:
                train_dataset = torchvision.datasets.ImageFolder(
                    os.path.join(data_dir, 'ImageNet', 'train'),
                    transform=train_transform,
                )
        else:
            train_dataset = None

        if load_test:
            test_transform = transforms.Compose([
                transforms.Resize(int(input_size / 0.875)),
                transforms.CenterCrop(input_size),
                transforms.ToTensor(),
                transforms.Normalize((0.485, 0.456, 0.406), (0.229, 0.224, 0.225)),
                ai8x.normalize(args=args),
            ])

            if not folder:
                test_dataset = torchvision.datasets.ImageNet(
                    os.path.join(data_dir, 'ImageNet'),
                    split='val',
                    transform=test_transform,
                )
            else:
                test_dataset = torchvision.datasets.ImageFolder(
                    os.path.join(data_dir, 'ImageNet', 'val'),
                    transform=test_transform,
                )

            if args.truncate_testset:
                test_dataset.data = test_dataset.data[:1]
        else:
            test_dataset = None

<<<<<<< HEAD
=======
        if args.truncate_testset:
            test_dataset.data = test_dataset.data[:1]  # type: ignore # .data exists
>>>>>>> 673985db
    else:
            if load_train:
                train_transform = transforms.Compose([
                    transforms.RandomResizedCrop(input_size),
                    transforms.ToTensor(),
                    ai8x.normalize(args=args),
                ])

                if not folder:
                    train_dataset = torchvision.datasets.ImageNet(
                        os.path.join(data_dir, 'ImageNet'),
                        split='train',
                        transform=train_transform,
                    )
                else:
                    train_dataset = torchvision.datasets.ImageFolder(
                        os.path.join(data_dir, 'ImageNet', 'train'),
                        transform=train_transform,
                    )
            else:
                train_dataset = None

            if load_test:
                test_transform = transforms.Compose([
                    transforms.RandomResizedCrop(input_size),
                    transforms.ToTensor(),
                    ai8x.normalize(args=args),
                ])

                if not folder:
                    test_dataset = torchvision.datasets.ImageNet(
                        os.path.join(data_dir, 'ImageNet'),
                        split='val',
                        transform=test_transform,
                    )
                else:
                    test_dataset = torchvision.datasets.ImageFolder(
                        os.path.join(data_dir, 'ImageNet', 'val'),
                        transform=test_transform,
                    )

                if args.truncate_testset:
                    test_dataset.data = test_dataset.data[:1]
            else:
                test_dataset = None

    return train_dataset, test_dataset


def imagenetfolder_get_datasets(data, load_train=True, load_test=True, input_size=112):
    """
    Load the ImageNet 2012 Classification dataset using ImageFolder.
    _This function is used when the number of output classes is less than the default and
    it depends on a custom installation._
    """
    return imagenet_get_datasets(data, load_train, load_test, input_size, folder=True)


class Bayer_Dataset_Adapter(Dataset):
    """
    This class implements the transforms to generate bayer filtered images from RGB images,
    and then folds the input data.
    It also changes the target data as the input images.
    """
    def __init__(self, dataset, fold_ratio):
        self.dataset = dataset
        self.fold_ratio = fold_ratio
        self.transform = transforms.Compose([ai8x.bayer_filter(),
                                             ai8x.fold(fold_ratio=fold_ratio),
                                             ])

    def __len__(self):
        return len(self.dataset)

    def __getitem__(self, idx):
        image = self.dataset[idx][0]
        data = self.transform(image)
        return data, image


def imagenet_bayer_fold_2_get_dataset(data, load_train=True, load_test=True, fold_ratio=2):
    """
    Load the ImageNet 2012 Classification dataset using ImageNet.
    This function is used to modify the image dataset for debayerization network.
    Raw images obtained from RGB images.
    """

    train_dataset, test_dataset = imagenet_get_datasets(data, load_train, load_test, input_size=128, augment_data = True)

    if load_train:
        train_dataset = Bayer_Dataset_Adapter(train_dataset, fold_ratio=fold_ratio)

    if load_test:
        test_dataset = Bayer_Dataset_Adapter(test_dataset, fold_ratio=fold_ratio)

    return train_dataset, test_dataset


datasets = [
    {
        'name': 'ImageNet',
        'input': (3, 112, 112),
        'output': list(map(str, range(1000))),
        'loader': imagenet_get_datasets,
    },
    {
        'name': 'ImageNet50',
        'input': (3, 224, 224),
        'output': list(map(str, range(50))),
        'loader': imagenetfolder_get_datasets,
    },
    {
        'name': 'ImageNet_Bayer',
        'input': (3, 128, 128),
        'output': (1, 128, 128),
        'loader': imagenet_bayer_fold_2_get_dataset,
    }
]<|MERGE_RESOLUTION|>--- conflicted
+++ resolved
@@ -98,11 +98,6 @@
         else:
             test_dataset = None
 
-<<<<<<< HEAD
-=======
-        if args.truncate_testset:
-            test_dataset.data = test_dataset.data[:1]  # type: ignore # .data exists
->>>>>>> 673985db
     else:
             if load_train:
                 train_transform = transforms.Compose([
