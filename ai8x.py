--- conflicted
+++ resolved
@@ -302,7 +302,7 @@
             func=None,
             bn=None,
     ):
-        super(QuantizationAwareModule, self).__init__()
+        super().__init__()
 
         assert weight_bits in [None, 1, 2, 4, 8], f'Weight bits cannot be {weight_bits}'
         assert bias_bits in [None, 8], f'Bias bits cannot be {bias_bits}'
@@ -381,11 +381,6 @@
             bias_bits=None,
             quantize_activation=False,
     ):
-<<<<<<< HEAD
-=======
-        super().__init__()
-
->>>>>>> c8437578
         assert not wide or activation is None
 
         if pooling is not None:
@@ -464,7 +459,7 @@
         else:
             opn = None
 
-        super(Conv2d, self).__init__(
+        super().__init__(
             pooling,
             activation,
             wide,
@@ -491,7 +486,7 @@
     AI8X - Fused 2D Max Pool, 2D Convolution, BatchNorm and Activation ('ReLU', 'Abs', None)
     """
     def __init__(self, *args, **kwargs):
-        super(FusedMaxPoolConv2dBN, self).__init__(*args, batchnorm='NoAffine', **kwargs)
+        super().__init__(*args, batchnorm='NoAffine', **kwargs)
 
 
 class FusedMaxPoolConv2dReLU(FusedMaxPoolConv2d):
@@ -502,7 +497,6 @@
         super().__init__(*args, activation='ReLU', **kwargs)
 
 
-
 class FusedMaxPoolConv2dBNReLU(FusedMaxPoolConv2dReLU):
     """
     AI8X - Fused 2D Max Pool, 2D Convolution, BatchNorm and ReLU
@@ -511,7 +505,6 @@
         super().__init__(*args, batchnorm='NoAffine', **kwargs)
 
 
-
 class FusedMaxPoolConv2dAbs(FusedMaxPoolConv2d):
     """
     AI8X - Fused 2D Max Pool, 2D Convolution and Abs
@@ -525,7 +518,7 @@
     AI8X - Fused 2D Max Pool, 2D Convolution, BatchNorm and Abs
     """
     def __init__(self, *args, **kwargs):
-        super(FusedMaxPoolConv2dBNAbs, self).__init__(*args, batchnorm='NoAffine', **kwargs)
+        super().__init__(*args, batchnorm='NoAffine', **kwargs)
 
 
 class MaxPool2d(FusedMaxPoolConv2d):
@@ -558,7 +551,7 @@
     AI8X - Fused 2D Avg Pool, 2D Convolution, BatchNorm and ReLU
     """
     def __init__(self, *args, **kwargs):
-        super(FusedAvgPoolConv2dBNReLU, self).__init__(*args, batchnorm='NoAffine', **kwargs)
+        super().__init__(*args, batchnorm='NoAffine', **kwargs)
 
 
 class FusedAvgPoolConv2dAbs(FusedAvgPoolConv2d):
@@ -574,7 +567,7 @@
     AI8X - Fused 2D Avg Pool, 2D Convolution, BatchNorm and Abs
     """
     def __init__(self, *args, **kwargs):
-        super(FusedAvgPoolConv2dBNAbs, self).__init__(*args, batchnorm='NoAffine', **kwargs)
+        super().__init__(*args, batchnorm='NoAffine', **kwargs)
 
 
 class AvgPool2d(FusedAvgPoolConv2d):
@@ -594,14 +587,12 @@
         super().__init__(*args, activation='ReLU', **kwargs)
 
 
-
 class FusedConv2dBNReLU(FusedConv2dReLU):
     """
     AI8X - Fused 2D Convolution and BatchNorm and ReLU
     """
     def __init__(self, *args, **kwargs):
         super().__init__(*args, batchnorm='NoAffine', **kwargs)
-
 
 
 class FusedConv2dAbs(Conv2d):
@@ -735,7 +726,6 @@
     """
     AI85+ - Fused Linear and activation ('ReLU', 'Abs', None)
     """
-<<<<<<< HEAD
     def __init__(
             self,
             in_features,
@@ -750,11 +740,6 @@
             quantize_activation=False,
     ):
         assert not wide or activation is None
-=======
-    def __init__(self, in_features, out_features, bias=None,
-                 activation=None, output_shift=0, wide=False):
-        super().__init__()
->>>>>>> c8437578
 
         assert dev.device != 84
         assert in_features <= 1024
@@ -762,7 +747,7 @@
         assert pooling is None
         assert batchnorm is None
 
-        super(Linear, self).__init__(
+        super().__init__(
             pooling,
             activation,
             wide,
@@ -821,11 +806,6 @@
             bias_bits=None,
             quantize_activation=False,
     ):
-<<<<<<< HEAD
-=======
-        super().__init__()
-
->>>>>>> c8437578
         assert not wide or activation is None
 
         if pooling is not None:
@@ -871,7 +851,7 @@
         else:
             opn = None
 
-        super(Conv1d, self).__init__(
+        super().__init__(
             pooling,
             activation,
             wide,
@@ -898,7 +878,7 @@
     AI8X - Fused 1D Max Pool, 1D Convolution, BatchNorm and Activation ('ReLU', 'Abs', None)
     """
     def __init__(self, *args, **kwargs):
-        super(FusedMaxPoolConv1dBN, self).__init__(*args, batchnorm='NoAffine', **kwargs)
+        super().__init__(*args, batchnorm='NoAffine', **kwargs)
 
 
 class FusedMaxPoolConv1dReLU(FusedMaxPoolConv1d):
@@ -915,9 +895,9 @@
     """
     def __init__(self, *args, **kwargs):
         if 'batchnorm' in kwargs:
-            super(FusedMaxPoolConv1dBNReLU, self).__init__(*args, **kwargs)
-        else:
-            super(FusedMaxPoolConv1dBNReLU, self).__init__(*args, batchnorm='NoAffine', **kwargs)
+            super().__init__(*args, **kwargs)
+        else:
+            super().__init__(*args, batchnorm='NoAffine', **kwargs)
 
 
 class FusedMaxPoolConv1dAbs(FusedMaxPoolConv1d):
@@ -934,9 +914,9 @@
     """
     def __init__(self, *args, **kwargs):
         if 'batchnorm' in kwargs:
-            super(FusedMaxPoolConv1dBNAbs, self).__init__(*args, **kwargs)
-        else:
-            super(FusedMaxPoolConv1dBNAbs, self).__init__(*args, batchnorm='NoAffine', **kwargs)
+            super().__init__(*args, **kwargs)
+        else:
+            super().__init__(*args, batchnorm='NoAffine', **kwargs)
 
 
 class MaxPool1d(FusedMaxPoolConv1d):
@@ -970,9 +950,9 @@
     """
     def __init__(self, *args, **kwargs):
         if 'batchnorm' in kwargs:
-            super(FusedAvgPoolConv1dBNReLU, self).__init__(*args, **kwargs)
-        else:
-            super(FusedAvgPoolConv1dBNReLU, self).__init__(*args, batchnorm='NoAffine', **kwargs)
+            super().__init__(*args, **kwargs)
+        else:
+            super().__init__(*args, batchnorm='NoAffine', **kwargs)
 
 
 class FusedAvgPoolConv1dAbs(FusedAvgPoolConv1d):
@@ -988,7 +968,7 @@
     AI8X - Fused 1D Avg Pool, 1D Convolution, BatchNorm and Abs
     """
     def __init__(self, *args, **kwargs):
-        super(FusedAvgPoolConv1dBNAbs, self).__init__(*args, batchnorm='NoAffine', **kwargs)
+        super().__init__(*args, batchnorm='NoAffine', **kwargs)
 
 
 class AvgPool1d(FusedAvgPoolConv1d):
@@ -1014,9 +994,9 @@
     """
     def __init__(self, *args, **kwargs):
         if 'batchnorm' in kwargs:
-            super(FusedConv1dBNReLU, self).__init__(*args, **kwargs)
-        else:
-            super(FusedConv1dBNReLU, self).__init__(*args, batchnorm='NoAffine', **kwargs)
+            super().__init__(*args, **kwargs)
+        else:
+            super().__init__(*args, batchnorm='NoAffine', **kwargs)
 
 
 class FusedConv1dAbs(Conv1d):
@@ -1033,9 +1013,9 @@
     """
     def __init__(self, *args, **kwargs):
         if 'batchnorm' in kwargs:
-            super(FusedConv1dBNAbs, self).__init__(*args, **kwargs)
-        else:
-            super(FusedConv1dBNAbs, self).__init__(*args, batchnorm='NoAffine', **kwargs)
+            super().__init__(*args, **kwargs)
+        else:
+            super().__init__(*args, batchnorm='NoAffine', **kwargs)
 
 
 class Eltwise(nn.Module):
@@ -1219,7 +1199,7 @@
     Apply the custom autograd function
     """
     def __init__(self, num_bits=8):
-        super(QuantizeONNX, self).__init__()
+        super().__init__()
         self.num_bits = num_bits
 
     def forward(self, x):  # pylint: disable=arguments-differ
