--- conflicted
+++ resolved
@@ -294,10 +294,7 @@
     # We can optionally resume from a checkpoint
     optimizer = None
     if args.resumed_checkpoint_path:
-<<<<<<< HEAD
-=======
         update_old_model_params(args.resumed_checkpoint_path, model)
->>>>>>> 688f1da0
         if qat_policy is not None:
             checkpoint = torch.load(args.resumed_checkpoint_path,
                                     map_location=lambda storage, loc: storage)
@@ -307,10 +304,7 @@
             model, args.resumed_checkpoint_path, model_device=args.device)
         ai8x.update_model(model)
     elif args.load_model_path:
-<<<<<<< HEAD
-=======
         update_old_model_params(args.load_model_path, model)
->>>>>>> 688f1da0
         if qat_policy is not None:
             checkpoint = torch.load(args.load_model_path,
                                     map_location=lambda storage, loc: storage)
@@ -449,8 +443,6 @@
             # Model is re-transferred to GPU in case parameters were added
             model.to(args.device)
 
-<<<<<<< HEAD
-=======
             # Empty the performance scores list for QAT operation
             perf_scores_history = []
             if args.name:
@@ -458,7 +450,6 @@
             else:
                 args.name = 'qat'
 
->>>>>>> 688f1da0
         # This is the main training loop.
         msglogger.info('\n')
         if compression_scheduler:
@@ -1191,10 +1182,6 @@
                                                     which_summary == 'png_w_params')
     elif which_summary in ['onnx', 'onnx_simplified']:
         ai8x.onnx_export_prep(model, simplify=(which_summary == 'onnx_simplified'))
-<<<<<<< HEAD
-        model_summaries.export_img_classifier_to_onnx(model, filename + '.onnx', dataset,
-                                                      opset_version=11)
-=======
         model_summaries.export_img_classifier_to_onnx(
             model,
             filename + '.onnx',
@@ -1202,7 +1189,6 @@
             add_softmax=False,
             opset_version=13,
         )
->>>>>>> 688f1da0
     else:
         distiller.model_summary(model, which_summary, dataset)
 
