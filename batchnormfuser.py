--- conflicted
+++ resolved
@@ -39,10 +39,7 @@
         r_var_key = bn_key + '.running_var'
         beta_key = bn_key + '.weight'
         gamma_key = bn_key + '.bias'
-<<<<<<< HEAD
-=======
         batches_key = bn_key + '.num_batches_tracked'
->>>>>>> 688f1da0
 
         w = state_dict[w_key]
         device = state_dict[w_key].device
@@ -64,12 +61,9 @@
         else:
             gamma = torch.zeros(w.shape[0]).to(device)
 
-<<<<<<< HEAD
-=======
         beta = 0.25 * beta
         gamma = 0.25 * gamma
 
->>>>>>> 688f1da0
         w_new = w * (beta / r_std).reshape((w.shape[0],) + (1,) * (len(w.shape) - 1))
         b_new = (b - r_mean)/r_std * beta + gamma
 
@@ -84,11 +78,8 @@
             del state_dict[beta_key]
         if gamma_key in state_dict:
             del state_dict[gamma_key]
-<<<<<<< HEAD
-=======
         if batches_key in state_dict:
             del state_dict[batches_key]
->>>>>>> 688f1da0
 
     return state_dict
 
