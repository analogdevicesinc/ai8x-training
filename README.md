# MAX78000 Model Training and Synthesis

<<<<<<< HEAD
*Feb 10, 2021*
=======
_May 13, 2021_
>>>>>>> 688f1da0

The Maxim Integrated AI project is comprised of four repositories:

1. **Start here**: [Top Level Documentation](https://github.com/MaximIntegratedAI/MaximAI_Documentation)
2. The software development kit (SDK), which contains drivers and example programs ready to run on the Evaluation Kit:
    [MAX78000_SDK](https://github.com/MaximIntegratedAI/MAX78000_SDK)
3. The training repository, which is used for deep learning *model development and training*:
    [ai8x-training](https://github.com/MaximIntegratedAI/ai8x-training) **(described in this document)**
4. The synthesis repository, which is used to *convert a trained model into C code* using the “izer” tool:
    [ai8x-synthesis](https://github.com/MaximIntegratedAI/ai8x-synthesis) **(described in this document)**

_Open the `.md` version of this file in a markdown enabled viewer, for example Typora (http://typora.io).
See https://github.com/adam-p/markdown-here/wiki/Markdown-Cheatsheet for a description of Markdown. A [PDF copy of this file](README.pdf) is available in this repository. The GitHub rendering of this document does not show the formulas or the clickable table of contents._

---

[TOC]

## Part Numbers

This document covers several of Maxim’s ultra-low power machine learning accelerator systems. They are sometimes referred to by their die types. The following shows the die types and their corresponding part numbers:

| Die Type | Part Number(s)            |
| -------- | ------------------------- |
| *AI84*   | *Unreleased test chip*    |
| **AI85** | **MAX78000**              |
| AI87     | MAX78002 (in development) |

## Overview

The following graphic shows an overview of the development flow:

![Development Flow](docs/DevelopmentFlow.png)

## Installation

### File System Layout

Including the SDK, the expected/resulting file system layout will be:

    ..../ai8x-training/
    ..../ai8x-synthesis/
    ..../ai8x-synthesis/sdk/
    ..../manifold/

where “....” is the project root, for example `~/Documents/Source/AI`.

### Prerequisites

This software currently supports Ubuntu Linux 18.04 LTS and 20.04 LTS. The server version is sufficient, see https://ubuntu.com/download/server. *Alternatively, Ubuntu Linux can also be used inside the Windows Subsystem for Linux (WSL2) by following 
https://docs.nvidia.com/cuda/wsl-user-guide/. However, please note that WSL2 with CUDA is a pre-release and unexpected behavior may occur.*

When going beyond simple models, model training does not work well without CUDA hardware acceleration. The network loader (“izer”) does not require CUDA, and very simple models can also be trained on systems without CUDA.

<<<<<<< HEAD
*Recommendation:* Unless TensorFlow support is required, install CUDA 11.1 on Ubuntu 20.04 LTS. Otherwise, install CUDA 10.2 on Ubuntu 18.04 LTS. See https://developer.nvidia.com/cuda-toolkit-archive.
=======
*Recommendation:* Install the latest version of CUDA 11 on Ubuntu 20.04 LTS. See https://developer.nvidia.com/cuda-toolkit-archive.
>>>>>>> 688f1da0

*Note: When using multiple GPUs, the software will automatically use all available GPUs and distribute the workload. To prevent this, set the `CUDA_VISIBLE_DEVICES` environment variable. Use the `--gpus` command line argument to set the default GPU.*

#### Shared (Multi-User) and Remote Systems

On a shared (multi-user) system that has previously been set up, only local installation is needed. CUDA and any `apt-get` or `brew` tasks are not necessary.

The `screen` command (or alternatively, the more powerful `tmux`) can be used inside a remote terminal to disconnect a session from the controlling terminal, so that a long running training session doesn’t abort due to network issues, or local power saving. In addition, screen can log all console output to a text file.

Example:

```shell
$ ssh targethost
targethost$ screen -L # or screen -r to resume, screen -list to list
targethost$
Ctrl+A,D to disconnect
```

`man screen` and `man tux` describe the software in more detail.

#### Recommended Software

The following software is optional, and can be replaced with other similar software of the user’s choosing.

1. Visual Studio Code (Editor, Free), https://code.visualstudio.com, with the “Remote - SSH” plugin
2. Typora (Markdown Editor, Free during beta), http://typora.io
3. CoolTerm (Serial Terminal, Free), http://freeware.the-meiers.org
   or Serial ($30), https://apps.apple.com/us/app/serial/id877615577?mt=12
4. Git Fork (Graphical Git Client, $50), https://git-fork.com
   or GitHub Desktop (Graphical Git Client, Free), https://desktop.github.com
5. Beyond Compare (Diff and Merge Tool, $60), https://scootersoftware.com

### Project Installation

<<<<<<< HEAD
*The software in this project uses Python 3.8.6 or a later 3.8.x version.*

It is not necessary to install Python 3.8.6 system-wide, or to rely on the system-provided Python. To manage Python versions, use `pyenv` (https://github.com/pyenv/pyenv).
=======
#### System Packages

Some additional system packages are required, and installation of these additional packages requires administrator privileges. Note that this is the only time administrator privileges are required unless the optional Manifold is installed locally.
>>>>>>> 688f1da0

##### macOS

On macOS (no CUDA support available) use:

```shell
<<<<<<< HEAD
$ brew install pyenv pyenv-virtualenv libomp libsndfile tcl-tk
```

On Linux:
=======
$ brew install libomp libsndfile tcl-tk
```

##### Linux (Ubuntu)
>>>>>>> 688f1da0

```shell
$ sudo apt-get install -y make build-essential libssl-dev zlib1g-dev \
  libbz2-dev libreadline-dev libsqlite3-dev wget curl llvm \
  libncurses5-dev libncursesw5-dev xz-utils tk-dev libffi-dev liblzma-dev \
  libsndfile-dev portaudio19-dev
```

<<<<<<< HEAD
=======
###### RedHat Enterprise Linux / CentOS 8

While Ubuntu 20.04 LTS is the supported distribution, the MAX78000 software packages run fine on all modern Linux distributions that also support CUDA. The *apt-get install* commands above must be replaced with distribution specific commands and package names. Unfortunately, there is no obvious 1:1 mapping between package names from one distribution to the next. The following example shows the commands needed for RHEL/CentOS 8.

*Two of the required packages are not in the base repositories. Enable the EPEL and PowerTools repositories:*

```shell
$ sudo dnf install https://dl.fedoraproject.org/pub/epel/epel-release-latest-8.noarch.rpm
$ sudo dnf config-manager --set-enabled powertools
```

*Proceed to install the required packages:*

```shell
$ sudo dnf group install "Development Tools"
$ sudo dnf install openssl-devel zlib-devel \
  bzip2-devel readline-devel sqlite-devel wget llvm \
  xz-devel tk tk-devel libffi-devel \
  libsndfile libsndfile-devel portaudio-devel
```

#### Python 3.8

*The software in this project uses Python 3.8.9 or a later 3.8.x version.*

It is not necessary to install Python 3.8.9 system-wide, or to rely on the system-provided Python. To manage Python versions, use `pyenv` (https://github.com/pyenv/pyenv).

On macOS (no CUDA support available):

```shell
$ brew install pyenv pyenv-virtualenv
```

On Linux:

```shell
$ curl -L https://github.com/pyenv/pyenv-installer/raw/master/bin/pyenv-installer | bash  # NOTE: Verify contents of the script before running it!!
```

>>>>>>> 688f1da0
Then, add to either `~/.bash_profile`, `~/.bashrc`, or `~/.profile` (as shown by the terminal output of the previous step):

```shell
eval "$(pyenv init -)"
eval "$(pyenv virtualenv-init -)"
```

<<<<<<< HEAD
If you use zsh as the shell (default on macOS), add these same commands to  `~/.zshrc` in addition.

Next, close the Terminal, open a new Terminal and install Python 3.8.6.

On macOS:

```shell
$ env \
  PATH="$(brew --prefix tcl-tk)/bin:$PATH" \
  LDFLAGS="-L$(brew --prefix tcl-tk)/lib" \
  CPPFLAGS="-I$(brew --prefix tcl-tk)/include" \
  PKG_CONFIG_PATH="$(brew --prefix tcl-tk)/lib/pkgconfig" \
  CFLAGS="-I$(brew --prefix tcl-tk)/include" \
  PYTHON_CONFIGURE_OPTS="--with-tcltk-includes='-I$(brew --prefix tcl-tk)/include' --with-tcltk-libs='-L$(brew --prefix tcl-tk)/lib -ltcl8.6 -ltk8.6'" \
  pyenv install 3.8.6
```

On Linux:

```shell
$ pyenv install 3.8.6
=======
If you use zsh as the shell (default on macOS), add these same commands to `~/.zprofile` or `~/.zshrc` in addition to adding them to the bash startup scripts.

Next, close the Terminal, open a new Terminal and install Python 3.8.9.

On macOS:

```shell
$ env \
  PATH="$(brew --prefix tcl-tk)/bin:$PATH" \
  LDFLAGS="-L$(brew --prefix tcl-tk)/lib" \
  CPPFLAGS="-I$(brew --prefix tcl-tk)/include" \
  PKG_CONFIG_PATH="$(brew --prefix tcl-tk)/lib/pkgconfig" \
  CFLAGS="-I$(brew --prefix tcl-tk)/include" \
  PYTHON_CONFIGURE_OPTS="--with-tcltk-includes='-I$(brew --prefix tcl-tk)/include' --with-tcltk-libs='-L$(brew --prefix tcl-tk)/lib -ltcl8.6 -ltk8.6'" \
  pyenv install 3.8.9
```

On Linux:

```shell
$ pyenv install 3.8.9
>>>>>>> 688f1da0
```

#### git Environment

If the local git environment has not been previously configured, add the following commands to configure e-mail and name. The e-mail must match GitHub (including upper/lower case):

```shell
$ git config --global user.email "first.last@maximintegrated.com"
$ git config --global user.name "First Last"
```

#### Project Root

For convenience, define a shell variable named `AI_PROJECT_ROOT`:

```shell
$ export AI_PROJECT_ROOT="$HOME/Documents/Source/AI"
```

Add this line to `~/.profile` (and on macOS, to `~/.zprofile`).

#### Nervana Distiller

<<<<<<< HEAD
Nirvana Distiller is package for neural network compression and quantization. Network compression can reduce the memory footprint of a neural network, increase its inference speed and save energy. Distiller is automatically installed with the other packages.

#### Uber Manifold
=======
Nirvana Distiller is package for neural network compression and quantization. Network compression can reduce the memory footprint of a neural network, increase its inference speed and save energy. Distiller is automatically installed as a git sub-module with the other packages.

#### Uber Manifold (Optional)
>>>>>>> 688f1da0

Manifold is a model-agnostic visual debugging tool for machine learning. Manifold can compare models, detects which subset of data a model is inaccurately predicting, and explains the potential cause of poor model performance by surfacing the feature distribution difference between better and worse-performing subsets of data.

There is a hosted version of Manifold at http://manifold.mlvis.io/. To install it locally (for IP reasons and higher speed):

On macOS,

```shell
brew install yarn npm
```

On Linux,

```shell
$ cd $AI_PROJECT_ROOT
$ curl -sS https://dl.yarnpkg.com/debian/pubkey.gpg | sudo apt-key add -
$ echo "deb https://dl.yarnpkg.com/debian/ stable main" | sudo tee /etc/apt/sources.list.d/yarn.list
$ curl -sL https://deb.nodesource.com/setup_13.x | sudo -E bash -
$ sudo apt-get update
$ sudo apt-get install -y nodejs yarn
```

On both Mac and Linux:

```shell
$ git clone https://github.com/uber/manifold.git
$ cd manifold
$ yarn
# ignore warnings
$ cd examples/manifold
$ yarn
# ignore warnings
npm run start
```

The actual code will run in JavaScript inside the browser (this may cause warnings that the web page is consuming lots of resources).

##### Integration into PyTorch code

The easiest integration of Manifold is by generating three CSV files during/after training and load them into the demo application (started with the `npm run start` command shown above). For example, a batch tensor can be saved to a CSV file using

```python
def save_tensor(t, f):
    """ Save tensor `t` to file handle `f` in CSV format """
    np.savetxt(f, t.reshape(t.shape[0], t.shape[1], -1).mean(axis=2).cpu().numpy(), delimiter=",")
```

This example assumes that the shape of the tensor is (batch_size, features, [feature dimensions]) and averages each feature individually.

To create the CSV files, open the files and put the field name(s) into the first line:

```python
    print('Saving x/ypred/ytrue to CSV...')
    f_ytrue = open('ytrue.csv', 'w')
    f_ytrue.write('hr\n')
    f_ypred = open('ypred.csv', 'w')
    f_ypred.write('hr\n')
    f_x = open('x.csv', 'w')
    f_x.write(','.join(data_fields) + '\n')
```

Then, where appropriate during test, save features/predictions/truth values to CSV:

```python
		save_tensor(local_batch_val, f_x)
    save_tensor(outputs, f_ypred)
    save_tensor(local_label_val, f_ytrue)
```

Finally, close the files:

```python
		f_ytrue.close()
		f_ypred.close()
		f_x.close()
```

Note that performance will suffer when there are more than about 20,000 records in the CSV file. Subsampling the data is one way to avoid this problem.



#### Windows Systems

Windows/MS-DOS is not supported for training networks at this time. *This includes the Windows Subsystem for Linux (WSL) since it currently lacks CUDA support.*

### Upstream Code

Change to the project root and run the following commands. Use your GitHub credentials if prompted.

```shell
$ cd $AI_PROJECT_ROOT
$ git clone https://github.com/MaximIntegratedAI/ai8x-training.git
$ git clone https://github.com/MaximIntegratedAI/ai8x-synthesis.git
```

#### Creating the Virtual Environment

To create the virtual environment and install basic wheels:

```shell
$ cd ai8x-training
```
<<<<<<< HEAD
If you want to use the “develop” branch (PyTorch), switch to “develop” using this optional step:
=======
If you want to use the “develop” branch, switch to “develop” using this optional step:
>>>>>>> 688f1da0

```shell
$ git checkout develop  # optional
```

<<<<<<< HEAD
***For TensorFlow, make sure to switch to "develop-tf"*.**

=======
>>>>>>> 688f1da0
Then continue with the following:

```shell
$ git submodule update --init
<<<<<<< HEAD
$ pyenv local 3.8.6
=======
$ pyenv local 3.8.9
>>>>>>> 688f1da0
$ python3 -m venv .
$ source bin/activate
(ai8x-training) $ pip3 install -U pip wheel setuptools
```

<<<<<<< HEAD
The next step differs depending on whether the system uses Linux with CUDA 11.1, or any other setup, and whether PyTorch or TensorFlow is used.
**For PyTorch CUDA 11.1 on Linux:**


```shell
(ai8x-training) $ pip3 install -r requirements-cu111.txt
```

**For all other PyTorch systems, including CUDA 10.2 on Linux:**
=======
The next step differs depending on whether the system uses Linux with CUDA 11.x, or any other setup.

For CUDA 11.x on Linux:

```shell
(ai8x-training) $ pip3 install -r requirements-cu11.txt
```

For all other systems, including CUDA 10.2 on Linux:
>>>>>>> 688f1da0

```shell
(ai8x-training) $ pip3 install -r requirements.txt
```
**For TensorFlow (CUDA 11.0 or CPU, all operating systems):**

```shell
(ai8x-training) $ cd TensorFlow
(ai8x-training) $ pip3 install -r requirements_tf.txt
```

*For more information on TensorFlow installation, please refer to /aix8-training/TensorFlow/README.md.*

##### Repository Branches

By default, the main branch is checked out. This branch has been tested more rigorously than the `develop` branch. `develop`, on the other hand, contains the latest improvements to the project. To switch to `develop`, use the following command:

```shell
(ai8x-training) $ git checkout develop
```

<<<<<<< HEAD
##### Updates

After additional testing, `develop` is merged into the main branch at regular intervals.

After a small delay of typically a day, a “Release” tag is created on GitHub for all non-trivial merges into the main branch. GitHub offers email alerts for all activity in a project, or for new releases only. Subscribing to releases only substantially reduces email traffic.

*Note: Each “Release” automatically creates a code archive. It is recommended to use a git client to access (pull from) the main branch of the repository using a git client instead of downloading the archives.*

In addition to code updated in the repository itself, submodules and Python libraries may have been updated as well.

Major upgrades (such as updating from PyTorch 1.5 to PyTorch 1.7) are best done by removing all installed wheels. This can be achieved most easily by creating a new folder and starting from scratch at [Upstream Code](#Upstream Code). Starting from scratch is also recommended when upgrading the Python version.
=======
###### TensorFlow / Keras

Support for TensorFlow / Keras is currently in the `develop-tf` branch.

#### Updating to the Latest Version

After additional testing, `develop` is merged into the main branch at regular intervals.

After a small delay of typically a day, a “Release” tag is created on GitHub for all non-trivial merges into the main branch. GitHub offers email alerts for all activity in a project, or for new releases only. Subscribing to releases only substantially reduces email traffic.

*Note: Each “Release” automatically creates a code archive. It is recommended to use a git client to access (pull from) the main branch of the repository using a git client instead of downloading the archives.*

In addition to code updated in the repository itself, submodules and Python libraries may have been updated as well.

Major upgrades (such as updating from PyTorch 1.7 to PyTorch 1.8) are best done by removing all installed wheels. This can be achieved most easily by creating a new folder and starting from scratch at [Upstream Code](#Upstream Code). Starting from scratch is also recommended when upgrading the Python version.
>>>>>>> 688f1da0

For minor updates, pull the latest code and install the updated wheels:

```shell
(ai8x-training) $ git pull
(ai8x-training) $ git submodule update --init
(ai8x-training) $ pip3 install -U pip setuptools
<<<<<<< HEAD
(ai8x-training) $ pip3 install -U -r requirements.txt # or requirements-cu111.txt with CUDA 11.1
=======
(ai8x-training) $ pip3 install -U -r requirements.txt # or requirements-cu11.txt with CUDA 11.x
>>>>>>> 688f1da0
```

##### Updates on Windows

On Windows, please *also* use the Maintenance Tool as documented in the [Maxim Micro SDK (MaximSDK) Installation and Maintenance User Guide](https://pdfserv.maximintegrated.com/en/an/ug7219.pdf). The Maintenance Tool updates the SDK.

##### Python Version Updates

Updating Python may require updating `pyenv` first. Should `pyenv install 3.8.9` fail,

```shell
$ pyenv install 3.8.9
python-build: definition not found: 3.8.9
```

then  `pyenv` must be updated. On macOS, use:

```shell
$ brew update && brew upgrade pyenv
...
$
```

On Linux, use:

```shell
$ cd $(pyenv root) && git pull && cd -
remote: Enumerating objects: 19021, done.
...
$
```

The update should now succeed:

```shell
$ pyenv install 3.8.9
Downloading Python-3.8.9.tar.xz...
-> https://www.python.org/ftp/python/3.8.9/Python-3.8.9.tar.xz
Installing Python-3.8.9...
...
$ pyenv local 3.8.9
```



#### Synthesis Project

The `ai8x-synthesis` project does not require CUDA.

Start by deactivating the `ai8x-training` environment if it is active.

```shell
(ai8x-training) $ deactivate
```

Then, create a second virtual environment:

```shell
$ cd $AI_PROJECT_ROOT
$ cd ai8x-synthesis
```

<<<<<<< HEAD
If you want to use the “develop” branch (PyTorch), switch to “develop” using this optional step:
=======
If you want to use the “develop” branch, switch to “develop” using this optional step:
>>>>>>> 688f1da0

```shell
$ git checkout develop  # optional
```

<<<<<<< HEAD
***For TensorFlow, make sure to switch to "develop-tf"*.**

=======
>>>>>>> 688f1da0
Then continue:

```shell
$ git submodule update --init
<<<<<<< HEAD
$ pyenv local 3.8.6
=======
$ pyenv local 3.8.9
>>>>>>> 688f1da0
$ python3 -m venv .
$ source bin/activate
(ai8x-synthesis) $ pip3 install -U pip setuptools
(ai8x-synthesis) $ pip3 install -r requirements.txt
```

##### Repository Branches and Updates

Branches and updates for `ai8x-synthesis` are handled similarly to the [`ai8x-training`](#Repository Branches) project.

<<<<<<< HEAD
=======
**Installation is now Complete**

With the installation of Training and Synthesis projects completed it is important to remember to activate the proper Python virtual environment when switching between projects. If scripts begin failing in a previously working environment, the cause might be that the incorrect virtual environment is active or that no virtual environment has been activated.

>>>>>>> 688f1da0
### Embedded Software Development Kit (SDK)

The MAX78000 SDK is a git submodule of ai8x-synthesis. It is checked out automatically to a version compatible with the project into the folder `sdk`.

***If the embedded C compiler is run on Windows instead of Linux or macOS, ignore this section*** *and install the Maxim SDK executable, see https://github.com/MaximIntegratedAI/MaximAI_Documentation.*

The Arm embedded compiler can be downloaded from [https://developer.arm.com/tools-and-software/open-source-software/developer-tools/gnu-toolchain/gnu-rm/downloads](https://developer.arm.com/tools-and-software/open-source-software/developer-tools/gnu-toolchain/gnu-rm/downloads). *The SDK has been tested with version 9-2019-q4-major of the embedded Arm compiler. Newer versions may or may not work correctly.*

The RISC-V embedded compiler can be downloaded from [https://github.com/xpack-dev-tools/riscv-none-embed-gcc-xpack/releases/](https://github.com/xpack-dev-tools/riscv-none-embed-gcc-xpack/releases/). *The SDK has been tested with version 8.3.0-1.1 of the RISC-V embedded compiler. Newer versions may or may not work correctly.*

Add the following to your `~/.profile` (and on macOS, to `~/.zprofile`), adjusting for the actual `PATH` to the compilers:

```shell
echo $PATH | grep -q -s "/usr/local/gcc-arm-none-eabi-9-2019-q4-major/bin"
if [ $? -eq 1 ] ; then
    PATH=$PATH:/usr/local/gcc-arm-none-eabi-9-2019-q4-major/bin
    export PATH
    ARMGCC_DIR=/usr/local/gcc-arm-none-eabi-9-2019-q4-major
    export ARMGCC_DIR
fi

echo $PATH | grep -q -s "/usr/local/riscv-none-embed-gcc/8.3.0-1.1/bin"
if [ $? -eq 1 ] ; then
    PATH=$PATH:/usr/local/riscv-none-embed-gcc/8.3.0-1.1/bin
    export PATH
    RISCVGCC_DIR=/usr/local/riscv-none-embed-gcc/8.3.0-1.1
    export RISCVGCC_DIR
fi
```

The debugger requires OpenOCD. On Windows, an OpenOCD executable is installed with the SDK. On macOS and Linux, the OpenOCD fork from [https://github.com/MaximIntegratedMicros/openocd.git](https://github.com/MaximIntegratedMicros/openocd.git) must be used. An Ubuntu Linux binary is available at https://github.com/MaximIntegratedAI/MAX78000_SDK/blob/master/Tools/OpenOCD/openocd. *Note: A copy of the configuration files and a `run-openocd-maxdap` script are contained in the `hardware` folder of the `ai8x-synthesis` project.*

`gen-demos-max78000.sh` will create code that is compatible with the SDK and copy it into the SDK’s Example directories.

---

## MAX78000 Hardware and Resources

MAX78000/MAX78002 are embedded accelerators. Unlike GPUs, MAX78000/MAX78002 do not have gigabytes of memory, and cannot support arbitrary data (image) sizes.

### Overview

A typical CNN operation consists of pooling followed by a convolution. While these are traditionally expressed as separate layers, pooling can be done “in-flight” on MAX78000/MAX78002 for greater efficiency.

To minimize data movement, the accelerator is optimized for convolutions with in-flight pooling on a sequence of layers. MAX78000 and MAX78002 also support in-flight element-wise operations, pass-through layers and 1D convolutions (without element-wise operations):

![CNNInFlight](docs/CNNInFlight.png)

The MAX78000/MAX78002 accelerators contain 64 parallel processors. There are four groups that contain 16 processors each.

Each processor includes a pooling unit and a convolutional engine with dedicated weight memory:

![Overview](docs/Overview.png)

Data is read from data memory associated with the processor, and written out to any data memory located within the accelerator. To run a deep convolutional neural network, multiple layers are chained together, where each layer’s operation is individually configurable. The output data from one layer is used as the input data for the next layer, for up to 32 layers (where *in-flight* pooling and *in-flight* element-wise operations do not count as layers).

The following picture shows an example view of a 2D convolution with pooling:
![Example](docs/CNNOverview.png)

### Data, Weights, and Processors

Data memory, weight memory, and processors are interdependent.

In the MAX78000/MAX78002 accelerator, processors are organized as follows:

* Each processor is connected to its own dedicated weight memory instance.
* Four processors share one data memory instance.
* A group of sixteen processors shares certain common controls and can be operated as a slave to another group, or independently/separately.

Any given processor has visibility of:

* Its dedicated weight memory, and
* The data memory instance it shares with three other processors.

#### Weight Memory

For each of the four 16-processor groups, weight memory and processors can be visualized as follows. Assuming one input channel processed by processor 0, and 8 output channels, the 8 shaded kernels will be used:

![Weight Memory Map](docs/KernelMemory.png)

#### Data Memory

Data memory connections can be visualized as follows:

<img src="docs/DataMemory.png" alt="Data Memory Map" style="zoom: 67%;" />

All input data must be located in the data memory instance the processor can access. Conversely, output data can be written to any data memory instance inside the accelerator (but not to general purpose SRAM on the Arm microcontroller bus).

The data memory instances inside the accelerator are single-port memories. This means that only one access operation can happen per clock cycle. When using the HWC data format (see [Channel Data Formats](#Channel-Data-Formats)), this means that each of the four processors sharing the data memory instance will receive one byte of data per clock cycle (since each 32-bit data word consists of four packed channels).

##### Multi-Pass

When data has more channels than active processors, “multi-pass” is used. Each processor works on more than one channel, using multiple sequential passes, and each data memory holds more than four channels.

As data is read using multiple passes, and all available processor work in parallel, the first pass reads channels 0 through 63, the second pass reads channels 64 through 127, etc., assuming 64 processors are active.

For example, if 192-channel data is read using 64 active processors, Data Memory 0 stores three 32-bit words: channels 0, 1, 2, 3 in the first word, 64, 65, 66, 67 in the second word, and 128, 129, 130, 131 in the third word. Data Memory 1 stores channels 4, 5, 6, 7 in the first word, 68, 69, 70, 71 in the second word, and 132, 133, 134, 135 in the third word, and so on. The first processor processes channel 0 in the first pass, channel 64 in the second pass, and channel 128 in the third pass.

*Note: Multi-pass also works with channel counts that are not a multiple of 64, and can be used with less than 64 active processors.*

<<<<<<< HEAD
=======
*Note: For all multi-pass cases, the processor count per pass is rounded up to the next multiple of 4.*

>>>>>>> 688f1da0
### Streaming Mode

The machine also implements a streaming mode. Streaming allows input data dimensions that exceed the available per-channel data memory in the accelerator.

The following illustration shows the basic principle: In order to produce the first output pixel of the second layer, not all data needs to be present at the input. In the example, a 5×5 input needs to be available.

<img src="docs/Streaming.png"/>

In the accelerator implementation, data is shifted into the Tornado memory in a sequential fashion, so prior  rows will be available as well. In order to produce the _blue_ output pixel, input data up to the blue input pixel must be available.

![Streaming-Rows](docs/Streaming-Rows.png)

When the _yellow_ output pixel is produced, the first (_black_) pixel of the input data is no longer needed and its data can be discarded:

![Streaming-NextPixel](docs/Streaming-NextPixel.png)

The number of discarded pixels is network specific and dependent on pooling strides and the types of convolution. In general, streaming mode is only useful for networks where the output data dimensions decrease from layer to layer (for example, by using a pooling stride).

*Note: Streaming mode requires the use of FIFOs.*

#### FIFOs

Since the data memory instances are single-port memories, software would have to temporarily disable the accelerator in order to feed it new data. Using  FIFOs, software can input available data while the accelerator is running. The accelerator will autonomously fetch data from the FIFOs when needed, and stall (pause) when no enough data is available.

The MAX78000/MAX78002 accelerator has two types of FIFO:

##### Standard FIFOs

There are four dedicated FIFOs connected to processors 0-3, 16-19, 32-35, and 48-51, supporting up to 16 input channels (in HWC format) or four channels (CHW format). These FIFOs work when used from the ARM Cortex-M4 core and from the RISC-V core.

The standard FIFOs are selected using the `--fifo` argument for `ai8xize.py`.

##### Fast FIFO

The fast FIFO is only available from the RISC-V core, and runs synchronously with the RISC-V for increased throughput. It supports up to four input channels (HWC format) or a single channel (CHW format). The fast FIFO is connected to processors 0, 1, 2, 3 or 0, 16, 32, 48.

The fast FIFO is selected using the `--fast-fifo` argument for `ai8xize.py`.

### Number Format

All weights, bias values and data are stored and computed in Q7 format (signed two’s complement 8-bit integers, [–128...+127]). See https://en.wikipedia.org/wiki/Q_%28number_format%29.

The 8-bit value $w$ is defined as:

$$ w = (-a_7 2^7+a_6 2^6+a_5 2^5+a_4 2^4+a_3 2^3+a_2 2^2+a_1 2^1+a_0)/128 $$

<img src="docs/Numbers.png" alt="76543210" style="zoom:67%;" />

Examples:
| Binary	| Value        |
|:---------:|-------------:|
| 0000 0000 | 0            |
| 0000 0001 | 1/128        |
| 0000 0010 | 2/128        |
| 0111 1110 | 126/128      |
| 0111 1111 | 127/128      |
| 1000 0000 | −128/128 (–1)|
| 1000 0001 | −127/128     |
| 1000 0010 | −126/128     |
| 1111 1110 | −2/128       |
| 1111 1111 | −1/128       |

On MAX78000/MAX78002, _weights_ can be 1, 2, 4, or 8 bits wide (configurable per layer using the `quantization` key). Bias values are always 8 bits wide. Data is 8 bits wide, except for the last layer that can optionally output 32 bits of unclipped data in Q17.14 format when not using activation.

|wt bits| min  | max  |
|:-----:|-----:|-----:|
|    8  | –128 | +127 |
|    4  |   –8 |    7 |
|    2  |   –2 |    1 |
|    1  |   –1 |    0 |

Note that 1-bit weights (and, to a lesser degree, 2-bit weights) require the use of bias to produce useful results. Without bias, all sums of products of activated data from a prior layer would be negative, and activation of that data would always be zero.

In other cases, using bias in convolutional layers does not improve inference performance. In particular, [Quantization](#Quantization)-Aware Training (QAT) optimizes the weight distribution, possibly deteriorating the distribution of the bias values.

#### Rounding

MAX78000/MAX78002 rounding (for the CNN sum of products) uses “round half towards positive infinity”, i.e. $y=⌊0.5+x⌋$. This rounding method is not the default method in either Excel or Python/NumPy. The rounding method can be achieved in NumPy using `y = np.floor(0.5 + x)` and in Excel as `=FLOOR.PRECISE(0.5 + X)`.

By way of example:

| Input                    | Rounded |
|:-------------------------|:-------:|
| +3.5                     | +4      |
| +3.25, +3.0, +2.75, +2.5 | +3      |
| +2.25, +2.0, +1.75, +1.5 | +2      |
| +1.25, +1.0, +0.75, +0.5 | +1      |
| +0.25, 0, –0.25, –0.5    | 0       |
| –0.75, –1.0, –1.25, –1.5 | –1      |
| –1.75, –2.0, –2.25, –2.5 | –2      |
| –2.75, –3.0, –3.25, –3.5 | –3      |

#### Addition

Addition works similarly to regular two’s-complement arithmetic.

Example:
$$ w_0 = 1/64 → 00000010 $$
$$ w_1 = 1/2 → 01000000 $$
$$ w_0 + w_1 = 33/64 → 01000010 $$

#### Saturation and Clipping

Values smaller than $–128⁄128$ are saturated to $–128⁄128$ (1000 0000). Values larger than $+127⁄128$ are saturated to $+127⁄128$ (0111 1111).

The MAX78000/MAX78002 CNN sum of products uses full resolution for both products and sums, so the saturation happens only at the very end of the computation.

Example 1:

$$ w_0 = 127/128 → 01111111 $$
$$ w_1 = 127/128 → 01111111 $$
$$ w_0 + w_1 = 254/128 → saturate → 01111111 (= 127/128) $$

Example 2:

$$ w_0 = -128/128 → 10000000 $$
$$ w_1 = -128/128 → 10000000 $$
$$ w_0 + w_1 = -256/128 → saturate → 10000000 (= -128/128) $$

#### Multiplication

Since operand values are implicitly divided by 128, the product of two values has to be shifted in order to maintain magnitude when using a standard multiplier (e.g., 8×8):

$$ w_0 * w_1 = \frac{w'_0}{128} * \frac{w'_1}{128} = \frac{w'_0 * w'_1}{128} ≫ 7 $$

In software,
* Determine the sign bit: $s = sign(w_0) * sign(w_1)$
* Convert operands to absolute values: $w'_0 = abs(w_0); w'_1 = abs(w_1)$
* Multiply using standard multiplier: $w'_0 * w'_1 = w''_0/128 * w''_1/128; r' = w''_0 * w''_1$
* Shift: $r'' = r' ≫ 7$
* Round up/down depending on $r'[6]$
* Apply sign: $r = s * r''$

Example 1:

$$ w_0 = 1/64 → 00000010 $$
$$ w_1 = 1/2 → 01000000 $$
$$ w_0 * w_1 = 1/128 → shift, truncate → 00000001 (= 1/128) $$

A “standard” two’s-complement multiplication would return 00000000 10000000. The MAX78000/MAX78002 data format discards the rightmost bits.

Example 2:

$$ w_0 = 1/64 → 00000010 $$
$$ w_1 = 1/4 → 00100000 $$
$$ w_0 * w_1 = 1/256 → shift, truncate → 00000000 (= 0) $$

“Standard” two’s-complement multiplication would return 00000000 01000000, the MAX78000/MAX78002 result is truncated to 0 after the shift operation.

#### Sign Bit

Operations preserve the sign bit.

Example 1:

$$ w_0 = -1/64 → 11111110 $$
$$ w_1 = 1/4 → 00100000 $$
$$ w_0 * w_1 = -1/256 → shift, truncate → 00000000 (= 0) $$

* Determine the sign bit: $s = sign(-1/64) * sign(1/4) = -1 * 1 = -1$
* Convert operands to absolute values: $w'_0 = abs(-1/64); w'_1 = abs(1/4)$
* Multiply using standard multiplier: $r' = 1/64 ≪ 7 * 1/4 ≪ 7 = 2 * 32 = 64$
* Shift: $r'' = r' ≫ 7 = 64 ≫ 7 = 0$
* Apply sign: $r = s * r'' = -1 * 0 = 0$

Example 2:

$$ w_0 = -1/64 → 11111110 $$
$$ w_1 = 1/2 → 01000000 $$
$$ w_0 * w_1 = -1/128 → shift, truncate → 11111111 (= -1/128) $$

* Determine the sign bit: $s = sign(-1/64) * sign(1/2) = -1 * 1 = -1$
* Convert operands to absolute values: $w'_0 = abs(-1/64); w'_1 = abs(1/2)$
* Multiply using standard multiplier: $r' = 1/64 ≪ 7 * 1/2 ≪ 7 = 2 * 64 = 128$
* Shift: $r'' = r' ≫ 7 = 128 ≫ 7 = 1$
* Apply sign: $r = s * r'' = -1 * 1 ≫ 7 = -1/128$

Example 3:

$$ w_0 = 127/128 → 01111111 $$
$$ w_1 = 1/128 → 00000001 $$
$$ w_0 * w_1 = 128/128 → saturation → 01111111 (= 127/128) $$

### Channel Data Formats

#### HWC

All internal data are stored in HWC format, 4 channels per 32-bit word. Assuming 3-color (or 3-channel) input, one byte will be unused. The highest frequency in this data format is the channel, so the channels are interleaved.

Example:

![0BGR 0BGR 0 BGR 0BGR...](docs/HWC.png)

#### CHW

<<<<<<< HEAD
The input layer can alternatively also use the CHW format (sequence of channels), for example:
=======
The input layer can alternatively also use the CHW format (a sequence of channels). The highest frequency in this data format is the width or X-axis (W), and the lowest frequency is the channel. Assuming an RGB input, all red pixels are followed by all green pixels, followed by all blue pixels.

Example:
>>>>>>> 688f1da0

![RRRRRR...GGGGGG...BBBBBB...](docs/CHW.png)



#### Considerations for Choosing an Input Format

The accelerator supports both HWC and CHW input formats to avoid unnecessary data manipulation. Internal layers always use the HWC format.

In general, HWC is faster since each memory read can deliver data to up to four processors in parallel. On the other hand, four processors must share one data memory instance, which reduces the maximum allowable dimensions.

#### CHW Input Data Format and Consequences for Weight Memory Layout

When using the CHW data format, only one of the four processors sharing the data memory instance can be used. The next channel needs to use a processor connected to a different data memory instance, so that the machine can deliver one byte per clock cycle to each enabled processor.

Because of the fact that a processor has its own dedicated weight memory, this will introduce “gaps” in the weight memory map, as shown in the following illustration:

![Kernel Memory Gaps](docs/KernelMemoryGaps.png)


### Active Processors and Layers

For each layer, a set of active processors must be specified. The number input channels for the layer must be equal to or a multiple of the active processors, and the input data for that layer must be located in data memory instances accessible to the selected processors.

It is possible to specify a relative offset into the data memory instance that applies to all processors.
_Example:_ Assuming HWC data format, specifying the offset as 16384 bytes (or 0x4000) will cause processors 0-3 to read their input from the second half of data memory 0, processors 4-7 will read from the second half of data memory instance 1, etc.

For most simple networks with limited data sizes, it is easiest to ping-pong between the first and second halves of the data memories – specify the data offset as 0 for the first layer, 0x4000 for the second layer, 0 for the third layer, etc. This strategy avoids overlapping inputs and outputs when a given processor is used in two consecutive layers.

Even though it is supported by the accelerator, the Network Generator will not be able to check for inadvertent overwriting of unprocessed input data by newly generated output data when overlapping data or streaming data. Use the `--overlap-data` command line switch to disable these checks, and to allow overlapped data.

### Layers and Weight Memory

For each layer, the weight memory start column is automatically configured by the Network Loader. The start column must be a multiple of 4, and the value applies to all processors.

The following example shows the weight memory layout for two layers. The first layer (L0) has 8 inputs and 10 outputs, and the second layer (L1) has 10 inputs and 2 outputs.

![Layers and Weight Memory](docs/KernelMemoryLayers.png)

#### Bias Memories

Bias values are stored in separate bias memories. There are four bias memory instances available, and a layer can access any bias memory instance where at least one processor is enabled. By default, bias memories are automatically allocated using a modified Fit-First Descending (FFD) algorithm. Before considering the required resource sizes in descending order, and placing values in the bias memory with most available resources, the algorithm places those bias values that require a single specified bias memory. The bias memory allocation can optionally be controlled using the [`bias_group`](#`bias_group` (Optional)) configuration option.


### Weight Storage Example

The file `ai84net.xlsx` contains an example for a single-channel CHW input using the `AI84Net5` network (this example also supports up to four channels in HWC).

*Note*: As described above, multiple CHW channels must be loaded into separate memory instances. When using a large number of channels, this can cause “holes” in the processor map, which in turn can cause subsequent layers’ kernels to require padding.

The Network Loader prints a kernel map that shows the kernel arrangement based on the provided network description. It will also flag cases where kernel or bias memories are exceeded.

### Example: `Conv2D`

The following picture shows an example of a `Conv2d` with 1×1 kernels, 5 input channels, 2 output channels and data size of 2×2. The inputs are shown on the left, and the outputs on the right, and the kernels are shown lined up with the associated inputs — the number of kernel rows matches the number of input channels, and the number kernel columns matches the number of output channels. The lower half of the picture shows how the data is arranged in memory when HWC data is used for both input and output.

![Conv2Dk1x1](docs/Conv2Dk1x1.png)

### Limitations of MAX78000 Networks

The MAX78000 hardware does not support arbitrary network parameters. Specifically,

* `Conv2d`:
  
  * Kernel sizes must be 1×1 or 3×3.
  * Padding can be 0, 1, or 2. Padding always uses zeros.
  * Stride is fixed to [1, 1].
  
* `Conv1d`:
  
  * Kernel sizes must be 1 through 9.
  * Padding can be 0, 1, or 2.
  * Stride is fixed to 1.
  
* `ConvTranspose2d`:

  * Kernel sizes must be 3×3.
  * Padding can be 0, 1, or 2.
  * Stride is fixed to [2, 2]. Output padding is fixed to 1.

* A programmable layer-specific shift operator is available at the output of a convolution, see [`output_shift` (Optional)](#output_shift \(Optional\)).

* The supported activation functions are `ReLU` and `Abs`, and a limited subset of `Linear`.

* Pooling:
  * Both max pooling and average pooling are available, with or without convolution.
  
  * Pooling does not support padding.
  
  * Pooling more than 64 channels requires use of a “fused” convolution in the same layer, unless the pooled dimensions are 1×1.
  
  * Pooling strides can be 1 through 16. For 2D pooling, the stride is the same for both dimensions.
  
  * For 2D pooling, supported pooling kernel sizes are 1×1 through 16×16, including non-square kernels. 1D pooling supports kernel sizes from 1 through 16. *Note: Pooling kernel size values do not have to be the same as the pooling stride.*
  
  * Average pooling is implemented both using `floor()`and using rounding (half towards positive infinity). Use the `--avg-pool-rounding` switch to turn on rounding in the training software and the Network Generator.
  
    Example:
  
    * _floor:_ Since there is a quantization step at the output of the average pooling, a 2×2 `AvgPool2d` of `[[0, 0], [0, 3]]` will return $\lfloor \frac{3}{4} \rfloor = 0$.
    * _rounding:_ 2×2 `AvgPool2d` of `[[0, 0], [0, 3]]` will return $\lfloor \frac{3}{4} \rceil = 1$.
  
* The number of input channels must not exceed 1024 per layer.
<<<<<<< HEAD

* The number of output channels must not exceed 1024 per layer.
=======

* The number of output channels must not exceed 1024 per layer.

  * Bias is supported for up to 512 output channels per layer.
>>>>>>> 688f1da0

* The number of layers must not exceed 32 (where pooling and element-wise operations do not add to the count when preceding a convolution).

* The maximum dimension (number of rows or columns) for input or output data is 1023.
  
  * When using data greater than 90×91, `streaming` mode must be used.
  * When using `streaming` mode, the product of any layer’s input width, input height, and input channels divided by 64 rounded up must not exceed 2^21: $width * height * ⌈\frac{channels}{64}⌉ < 2^{21}$. _width_ and _height_ must not exceed 1023.
  * Streaming is limited to 8 layers or less, and is limited to four FIFOs (up to 4 input channels in CHW and up to 16 channels in HWC format), see [FIFOs](#FIFOs).
<<<<<<< HEAD
=======
  * For streaming layers, bias values may not be added correctly in all cases.
>>>>>>> 688f1da0
  
* The weight memory supports up to 768 * 64 3×3 Q7 kernels (see [Number Format](#Number-Format)).
  When using 1-, 2- or 4 bit weights, the capacity increases accordingly.
  When using more than 64 input or output channels, weight memory is shared and effective capacity decreases.
  Weights must be arranged according to specific rules detailed in [Layers and Weight Memory](#Layers and Weight Memory).
<<<<<<< HEAD

* There are 16 instances of 32 KiB data memory. When not using streaming mode, any data channel (input, intermediate, or output) must completely fit into one memory instance. This limits the first-layer input to 181×181 pixels per channel in the CHW format. However, when using more than one input channel, the HWC format may be preferred, and all layer output are in HWC format as well. In those cases, it is required that four channels fit into a single memory instance -- or 91×90 pixels per channel.
  Note that the first layer commonly creates a wide expansion (i.e., large number of output channels) that needs to fit into data memory, so the input size limit is mostly theoretical.
=======
>>>>>>> 688f1da0

* There are 16 instances of 32 KiB data memory. When not using streaming mode, any data channel (input, intermediate, or output) must completely fit into one memory instance. This limits the first-layer input to 181×181 pixels per channel in the CHW format. However, when using more than one input channel, the HWC format may be preferred, and all layer output are in HWC format as well. In those cases, it is required that four channels fit into a single memory instance -- or 91×90 pixels per channel.
  Note that the first layer commonly creates a wide expansion (i.e., large number of output channels) that needs to fit into data memory, so the input size limit is mostly theoretical.

* The hardware supports 1D and 2D convolution layers, 2D transposed convolution layers (upsampling), element-wise addition, subtraction, binary OR, binary XOR as well as fully connected layers (`Linear`), which are implemented using 1×1 convolutions on 1×1 data:
  * The maximum number of input neurons is 1024, and the maximum number of output neurons is 1024 (16 each per processor used).
  
  * `Flatten` functionality is available to convert 2D input data for use by fully connected layers, see [Fully Connected Layers](#Fully Connected \(Linear\) Layers).
  
<<<<<<< HEAD
  * When “flattening” two-dimensional data, the input dimensions (C×H×W) must satisfy H×W ≤ 256 and C ≤ 64. Pooling cannot be used at the same time as flattening.
=======
  * When “flattening” two-dimensional data, the input dimensions (C×H×W) must satisfy C×H×W ≤ 16384. Pooling cannot be used at the same time as flattening.
>>>>>>> 688f1da0
  
  * Element-wise operators support from 2 up to 16 inputs.
  
  * Element-wise operators can be chained in-flight with pooling and 2D convolution (where the order of pooling and element-wise operations can be swapped).
  
  * For convenience, a `Softmax` operator is supported in software.
  
* Since the internal network format is HWC in groups of four channels, output concatenation only works properly when all components of the concatenation other than the last have multiples of four channels.

* Dilation, groups, and depth-wise convolutions are not supported. *Note: Batch normalization should be folded into the weights, see [Batch Normalization](#Batch-Normalization).*

### Fully Connected (Linear) Layers

m×n fully connected layers can be realized in hardware by “flattening” 2D input data of dimensions C×H×W into m=C×H×W channels of 1×1 input data. The hardware will produce n channels of 1×1 output data. When chaining multiple fully connected layers, the flattening step is omitted. The following picture shows 2D data, the equivalent flattened 1D data, and the output.

<<<<<<< HEAD
For MAX78000/MAX78002, the product H×W must not exceed 256, and C must not exceed 64.
=======
For MAX78000/MAX78002, the product C×H×W must not exceed 16384.
>>>>>>> 688f1da0

![MLP](docs/MLP.png)

### Upsampling (Fractionally-Strided 2D Convolutions)

The hardware supports 2D upsampling (“fractionally-strided convolutions”, sometimes called “deconvolution” even though this is not strictly mathematically correct). The PyTorch equivalent is `ConvTranspose2D` with a stride of 2.

The example shows a fractionally-strided convolution with a stride of 2, pad of 1, and a 3×3 kernel. This “upsamples” the input dimensions from 3×3 to output dimensions of 6×6.

![fractionallystrided](docs/fractionallystrided.png)

---

## Model Training and Quantization

The main training software is `train.py`. It drives the training aspects including model creation, checkpointing, model save, and status display (see `--help` for the many supported options, and the `scripts/train_*.sh` scripts for example usage).

The `ai84net.py` and `ai85net.py` files contain models that fit into AI84’s weight memory. These models rely on the MAX78000/MAX78002 hardware operators that are defined in `ai8x.py`.

To train the FP32 model for MNIST on MAX78000, run `scripts/train_mnist.sh` from the `ai8x-training` project. This script will place checkpoint files into the log directory. Training makes use of the Distiller framework, but the `train.py` software has been modified slightly to improve it and add some MAX78000/MAX78002 specifics.
<<<<<<< HEAD
=======

Since training can take hours or days, the training script does not overwrite any weights previously produced. Results are placed in sub-directories under `logs/` named with date and time when training began. The latest results are always soft-linked to by `latest-log_dir` and `latest_log_file`.
>>>>>>> 688f1da0

### Command Line Arguments

The following table describes the most important command line arguments for `train.py`. Use `--help` for a complete list.

| Argument                   | Description                                                  | Example                         |
| -------------------------- | ------------------------------------------------------------ | ------------------------------- |
| `--help`                   | Complete list of arguments                                   |                                 |
| *Device selection*         |                                                              |                                 |
| `--device`                 | Set device (default: AI84)                                   | `--device MAX78000`             |
| *Model and dataset*        |                                                              |                                 |
<<<<<<< HEAD
| `-a`, `--arch`             | Set model (collected from models folder)                     | `--model ai85net5`              |
=======
| `-a`, `--arch`, `--model` | Set model (collected from models folder)                     | `--model ai85net5`              |
>>>>>>> 688f1da0
| `--dataset`                | Set dataset (collected from datasets folder)                 | `--dataset MNIST`               |
| `--data`                   | Path to dataset (default: data)                              | `--data /data/ml`               |
| *Training*                 |                                                              |                                 |
| `--epochs`                 | Number of epochs to train (default: 90)                      | `--epochs 100`                  |
| `-b`, `--batch-size`       | Mini-batch size (default: 256)                               | `--batch-size 512`              |
| `--compress`               | Set compression and learning rate schedule                   | `--compress schedule.yaml`      |
| `--lr`, `--learning-rate`  | Set initial learning rate                                    | `--lr 0.001`                    |
| `--deterministic`          | Seed random number generators with fixed values              |                                 |
| `--resume-from`            | Resume from previous checkpoint                              | `--resume-from chk.pth.tar`     |
| `--qat-policy`             | Define QAT policy in YAML file (default: qat_policy.yaml). Use ‘’None” to disable QAT. | `--qat-policy qat_policy.yaml`  |
| *Display and statistics*   |                                                              |                                 |
<<<<<<< HEAD
=======
| `--enable-tensorboard` | Enable logging to TensorBoard (default: disabled) | |
>>>>>>> 688f1da0
| `--confusion`              | Display the confusion matrix                                 |                                 |
| `--param-hist`             | Collect parameter statistics                                 |                                 |
| `--pr-curves`              | Generate precision-recall curves                             |                                 |
| `--embedding`              | Display embedding (using projector)                          |                                 |
| *Hardware*                 |                                                              |                                 |
<<<<<<< HEAD
| `--use-bias`               | The `bias=True` parameter is passed to the model. The effect of this parameter is model dependent (the parameter is either ignored, effective for some operations, or all operations). |                                 |
=======
| `--use-bias`               | The `bias=True` parameter is passed to the model. The effect of this parameter is model dependent (the parameter does nothing, effects some operations, or all operations). |                                 |
>>>>>>> 688f1da0
| `--avg-pool-rounding`      | Use rounding for AvgPool                                     |                                 |
| *Evaluation*               |                                                              |                                 |
| `-e`, `--evaluate`         | Evaluate previously trained model                            |                                 |
| `--8-bit-mode`, `-8`       | Simluate quantized operation for hardware device (8-bit data) |                                 |
| `--exp-load-weights-from`  | Load weights from file                                       |                                 |
| *Export*                   |                                                              |                                 |
<<<<<<< HEAD
| `--summary onnx`           | Export trained model to ONNX (default name: to model.onnx)   |                                 |
| `--summary onnx_simplified` | Export trained model to simplified ONNX file (default name: model.onnx) |                                 |
| `--summary-filename`       | Change the file name for the exported model                  | `--summary-filename mnist.onnx` |
| `--save-sample`            | Save data[index] from the test set to a NumPy pickle for use as sample data | `--save-sample 10`              |
=======
| `--summary onnx`           | Export trained model to ONNX (default name: to model.onnx) — *see description below* |                                 |
| `--summary onnx_simplified` | Export trained model to simplified ONNX file (default name: model.onnx) |                                 |
| `--summary-filename`       | Change the file name for the exported model                  | `--summary-filename mnist.onnx` |
| `--save-sample`            | Save data[index] from the test set to a NumPy pickle for use as sample data | `--save-sample 10`              |

#### ONNX Model Export

The ONNX model export (via `--summary onnx` or `--summary onnx_simplified`) is primarily intended for visualization of the model. ONNX does not support all of the operators that `ai8x.py` uses, and these operators are therefore removed from the export (see function `onnx_export_prep()` in `ai8x.py`). The ONNX file does contain the trained weights and *may* therefore be usable for inference under certain circumstances. However, it is important to note that the ONNX file **will not** be usable for training (for example, the ONNX `floor` operator has a  gradient of zero which is incompatible with quantization-aware training as implemented in `ai8x.py`).
>>>>>>> 688f1da0

### Observing GPU Resources

`nvidia-smi` can be used in a different terminal during training to examine the GPU resource usage of the training process. In the following example, the GPU is using 100% of its compute capabilities, but not all of the available memory. In this particular case, the batch size could be increased to use more memory.

```
$ nvidia-smi
+-----------------------------------------------------------------------------+
| NVIDIA-SMI 430.50       Driver Version: 430.50       CUDA Version: 10.1     |
|-------------------------------+----------------------+----------------------+
| GPU  Name        Persistence-M| Bus-Id        Disp.A | Volatile Uncorr. ECC |
| Fan  Temp  Perf  Pwr:Usage/Cap|         Memory-Usage | GPU-Util  Compute M. |
|===============================+======================+======================|
|   0  GeForce RTX 208...  Off  | 00000000:01:00.0  On |                  N/A |
| 39%   65C    P2   152W / 250W |   3555MiB / 11016MiB |    100%      Default |
+-------------------------------+----------------------+----------------------+
...
```

### Custom nn.Modules

The `ai8x.py` file contains customized PyTorch classes (subclasses of `torch.nn.Module`). Any model that is designed to run on MAX78000/MAX78002 should use these classes. There are three main changes over the default classes in `torch.nn.Module`:

1. Additional “Fused” operators that model in-flight pooling and activation.
2. Rounding and clipping that matches the hardware.
3. Support for quantized operation (when using the `-8` command line argument).

#### List of Predefined Modules

The following modules are predefined:

| Name                   | Description / PyTorch equivalent        |
| ---------------------- | --------------------------------------- |
| Conv2d                 | Conv2d                                  |
| FusedConv2dReLU        | Conv2d, followed by ReLU                |
| FusedConv2dAbs         | Conv2d, followed by Abs                 |
| MaxPool2d              | MaxPool2d                               |
| FusedMaxPoolConv2d     | MaxPool2d, followed by Conv2d           |
| FusedMaxPoolConv2dReLU | MaxPool2d, followed by Conv2d, and ReLU |
| FusedMaxPoolConv2dAbs  | MaxPool2d, followed by Conv2d, and Abs  |
| AvgPool2d              | AvgPool2d                               |
| FusedAvgPoolConv2d     | AvgPool2d, followed by Conv2d           |
| FusedAvgPoolConv2dReLU | AvgPool2d, followed by Conv2d, and ReLU |
| FusedAvgPoolConv2dAbs  | AvgPool2d, followed by Conv2d, and Abs  |
| ConvTranspose2d	| ConvTranspose2d |
| FusedConvTranspose2dReLU	| ConvTranspose2d, followed by ReLU |
| FusedConvTranspose2dAbs	| ConvTranspose2d, followed by Abs |
| FusedMaxPoolConvTranspose2d	| MaxPool2d, followed by ConvTranspose2d |
| FusedMaxPoolConvTranspose2dReLU	| MaxPool2d, followed by ConvTranspose2d, and ReLU |
| FusedMaxPoolConvTranspose2dAbs	| MaxPool2d, followed by ConvTranspose2d, and Abs |
| FusedAvgPoolConvTranspose2d	| AvgPool2d, followed by ConvTranspose2d |
| FusedAvgPoolConvTranspose2dReLU	| AvgPool2d, followed by ConvTranspose2d, and ReLU |
| FusedAvgPoolConvTranspose2dAbs	| AvgPool2d, followed by ConvTranspose2d, and Abs |
| Linear                 | Linear                                  |
| FusedLinearReLU        | Linear, followed by ReLU                |
| FusedLinearAbs         | Linear, followed by Abs                 |
| Conv1d                 | Conv1d                                  |
| FusedConv1dReLU        | Conv1d, followed by ReLU                |
| FusedConv1dAbs         | Conv1d, followed by Abs                 |
| MaxPool1d | MaxPool1d |
| FusedMaxPoolConv1d | MaxPool1d, followed by Conv1d |
| FusedMaxPoolConv1dReLU | MaxPool2d, followed by Conv1d, and ReLU |
| FusedMaxPoolConv1dAbs | MaxPool2d, followed by Conv1d, and Abs |
| AvgPool1d | AvgPool1d |
| FusedAvgPoolConv1d | AvgPool1d, followed by Conv1d |
| FusedAvgPoolConv1dReLU | AvgPool1d, followed by Conv1d, and ReLU |
| FusedAvgPoolConv1dAbs | AvgPool1d, followed by Conv1d, and Abs |
| Add | Element-wise Add |
| Sub | Element-wise Sub |
| Or | Element-wise bitwise Or |
| Xor | Element-wise bitwise Xor |


#### Dropout

Dropout modules such as `torch.nn.Dropout()` and `torch.nn.Dropout2d()`are automatically disabled during inference, and can therefore be used for training without affecting inference.

#### view and reshape

There are two supported cases for  `view()` or `reshape()`.

1. Conversion between 1D data and 2D data: Both the batch dimension (first dimension) and the channel dimension (second dimension) must stay the same. The height/width of the 2D data must match the length of the 1D data (i.e., H×W = L).
   Examples:
       `x = x.view(x.size(0), x.size(1), -1)  # 2D to 1D`
       `x = x.view(x.shape[0], x.shape[1], 16, -1)  # 1D to 2D`
   *Note: `x.size()` and `x.shape[]` are equivalent.*
   When reshaping data, `in_dim:` must be specified in the model description file.
2. Conversion from 1D and 2D to Fully Connected (“flattening”): The batch dimension (first dimension) must stay the same, and the other dimensions are combined (i.e., M = C×H×W or M = C×L).
   Example: 
       `x = x.view(x.size(0), -1)  # Flatten`

#### Support for Quantization

The hardware always uses signed integers for data and weights. While data is always 8-bit, weights can be configured on a per-layer basis. However, training makes use of floating point values for both data and weights, while also clipping (clamping) values.

##### Data

When using the `-8` command line switch, all module outputs are quantized to 8-bit in the range  [-128...+127] to simulate hardware behavior. The last layer can optionally use 32-bit output for increased precision. This is simulated by adding the parameter `wide=True` to the module function call.

##### Weights: Quantization Aware Training (QAT)

Quantization-aware training (QAT) is enabled by default. QAT is controlled by a policy file, specified by `--qat-policy`.

* After `start_epoch` epochs, training will learn an additional parameter that corresponds to a shift of the final sum of products.
* `weight_bits` describes the number of bits available for weights.
* `overrides` allows specifying the `weight_bits` on a per-layer basis.

By default, weights are quantized to 8-bits after 10 epochs as specified in `qat_policy.yaml`. A more refined example that specifies weight sizes for individual layers can be seen in `qat_policy_cifar100.yaml`.

Quantization-aware training can be <u>disabled</u> by specifying `--qat-policy None`.

<<<<<<< HEAD
=======
For more information, please also see [Quantization](#Quantization).

>>>>>>> 688f1da0
#### Batch Normalization

Batch normalization after `Conv1d` and  `Conv2d` layers is supported using “fusing”. The fusing operation merges the effect of batch normalization layers into the parameters of the preceding convolutional layer. For detailed information about batch normalization fusing/folding, see Section 3.2 of the following paper: https://arxiv.org/pdf/1712.05877.pdf.

After fusing/folding, the network will not contain any batchnorm layers. The effects of batch normalization will instead be expressed by modified weights and biases of the preceding convolutional layer. If the trained network contains batchnorm layers, the `batchnormfuser.py` script (see [BatchNorm Fusing](#BatchNorm-Fusing)) should be called before `quantize.py` to fuse the batchnorm layers. To be able perform folding/fusing by running `batchnormfuser.py`, a second model architecture should be defined without batchnorm layers. This architecture should be exactly the same as the input model architecture, except for the removal of all batchnorm layers.

### Model Comparison and Feature Attribution

Both TensorBoard and Manifold can be used for model comparison and feature attribution.

#### TensorBoard

TensorBoard is built into `train.py`. When enabled using `--enable-tensorboard`, it provides a local web server that can be started before, during, or after training and it picks up all data that is written to the `logs/` directory. 

For classification models, TensorBoard supports the optional `--param-hist` and `--embedding` command line arguments. `--embedding` randomly selects up to 100 data points from the last batch of each verification epoch. These can be viewed in the “projector” tab in TensorBoard.

To start the TensorBoard server, use a second terminal window:

```shell
(ai8x-training) $ tensorboard --logdir='./logs'
TensorBoard 2.2.2 at http://127.0.0.1:6006/ (Press CTRL+C to quit)
```

On a shared system, add the `--port 0` command line option.

The training progress can be observed by starting TensorBoard and pointing a web browser to the port indicated.

##### Remote Access to TensorBoard

When using a remote system, use `ssh` in another terminal window to forward the remote port to the local machine:

```shell
$ ssh -L 6006:127.0.0.1:6006 targethost
```

When using PuTTY, port forwarding is achieved as follows:

![putty-forward](docs/putty-forward.jpg)

#### Manifold

The quickest way to integrate manifold is by creating CSV files from the training software. *Note that performance will suffer when there are more than about 20,000 records in the CSV file. Subsampling the data is one way to avoid this problem.*

The `train.py` program can create CSV files using the `--save-csv` command line argument in combination with `--evaluate`:

```shell
./train.py --model ai85net5 --dataset MNIST --confusion --evaluate --save-csv mnist --device MAX78000 --exp-load-weights-from ../ai8x-synthesis/trained/ai85-mnist.pth.tar -8
```

To run the manifold example application:

```shell
$ cd manifold/examples/manifold
$ npm run start
```

The code will run in JavaScript inside the browser (this may cause warnings that the web page is consuming lots of resources). To run a browser remotely on a development machine, forward X11 using the following command:

```shell
$ ssh -Yn targethost firefox http://localhost:8080/
```

To forward only the remote web port, use `ssh`:

```shell
$ ssh -L 8080:127.0.0.1:8080 targethost
```

#### SHAP — SHapely Additive exPlanations

The training software integrates code to generate SHAP plots (see https://github.com/slundberg/shap). This  can help with feature attribution for input images.

The train.py program can create plots using the `--shap` command line argument in combination with `--evaluate`:

```shell
./train.py --model ai85net5 --dataset CIFAR10 --confusion --evaluate --device MAX78000 --exp-load-weights-from logs/CIFAR-new/best.pth.tar --shap 3
```

This will create a plot with a random selection of 3 test images. The plot shows ten outputs (the ten classes) for the three different input images on the left. Red pixels increase the model’s output while blue pixels decrease the output. The sum of the SHAP values equals the difference between the expected model output (averaged over the background dataset) and the current model output.

<img src="docs/shap.png" alt="shap"  />

### BatchNorm Fusing

If batchnorm fusing is needed (see [Batch Normalization](#Batch-Normalization)), the `batchnormfuser.py` tool must be run.

#### Command Line Arguments

The following table describes the command line arguments for `batchnormfuser.py`:

| Argument            | Description                                                  | Example                                  |
| ------------------- | ------------------------------------------------------------ | ---------------------------------------- |
| `-i`, `--inp_path`  | Set input checkpoint path                                    | `-i logs/2020.06.05-235316/best.pth.tar` |
| `-o`, `--out_path`  | Set output checkpoint path for saving fused model            | `-o best_without_bn.pth.tar`             |
| `-oa`, `--out_arch` | Set output architecture name (architecture without batchnorm layers) | `-oa ai85simplenet`                      |

### Quantization

There are two main approaches to quantization — quantization-aware training and post-training quantization. The MAX78000/MAX78002 support both approaches.

The `quantize.py` software quantizes an existing PyTorch checkpoint file and writes out a new PyTorch checkpoint file that can then be used to evaluate the quality of the quantized network, using the same PyTorch framework used for training. The same new checkpoint file will also be used to feed the [Network Loader](#Network-Loader).

#### Quantization-Aware Training (QAT)

Quantization-aware training is the better performing approach. It is enabled by default. QAT learns additional parameters during training that help with quantization (see [Weights: Quantization Aware Training (QAT)](#Weights: Quantization Aware Training (QAT)). No additional arguments are needed for `quantize.py`.

#### Post-Training Quantization
<<<<<<< HEAD

This approach is also called *”naive quantization”*. It should be used when  `--qat-policy None` is specified for training. 

=======

This approach is also called *”naive quantization”*. It should be used when  `--qat-policy None` is specified for training. 

>>>>>>> 688f1da0
While several approaches for clipping are implemented in `quantize.py`, clipping with a simple fixed scale factor performs best, based on experimental results. The approach requires the clamping operators implemented in `ai8x.py`.

Note that the “optimum” scale factor for simple clipping is highly dependent on the model and weight data. For the MNIST example, a `--scale 0.85` works well. For the CIFAR-100 example on the other hand, Top-1 performance is 30 points better with `--scale 1.0`.

#### Command Line Arguments

The `quantize.py` software has the following important command line arguments:

| Argument              | Description                                                  | Example         |
| --------------------- | ------------------------------------------------------------ | --------------- |
| `--help`              | Complete list of options                                     |                 |
| *Device selection*    |                                                              |                 |
| `--device`            | Set device (default: AI84)                                     | `--device MAX78000`   |
| *Debug*               |                                                              |                 |
| `-v`                  | Verbose output                                               |                 |
| *Weight quantization* |                                                              |                 |
| `-c`, `--config-file` | YAML file with weight quantization information<br />(default: from checkpoint file, or 8-bit for all layers) | `-c mnist.yaml` |
| `--clip-method`       | Non-QAT clipping method — either STDDEV, AVG, AVGMAX or SCALE | `--clip-method SCALE` |
| `--scale` | Sets scale for the SCALE clipping method | `--scale 0.85` |

*Note: The syntax for the optional YAML file is described below. The same file can be used for both `quantize.py` and `ai8xize.py`.*

#### Example and Evaluation

Copy the working and tested weight files into the `trained/` folder of the `ai8x-synthesis` project.

Example for MNIST:

```shell
(ai8x-synthesis) $ scripts/quantize_mnist.sh
```

To evaluate the quantized network for MAX78000 (run from the training project):

```shell
(ai8x-training) $ scripts/evaluate_mnist.sh
```

#### Alternative Quantization Approaches

If quantization-aware training is not desired, post-training quantization can be improved using more sophisticated methods. For example, see
https://github.com/pytorch/glow/blob/master/docs/Quantization.md,
https://github.com/ARM-software/ML-examples/tree/master/cmsisnn-cifar10,
https://github.com/ARM-software/ML-KWS-for-MCU/blob/master/Deployment/Quant_guide.md,
or Distiller’s approach (installed with this software).

Further, a quantized network can be refined using post-quantization training (see Distiller).

In all cases, ensure that the quantizer writes out a checkpoint file that the Network Loader can read.

### Adding New Network Models and New Datasets to the Training Process

The following step is needed to add new network models:

* Implement a new network model based on the constraints described earlier, see [Custom nn.Modules](#custom-nnmodules) (and `models/ai85net.py` for an example). The file must include the `models` data structure that describes the model (name, minimum number of inputs, and whether it can handle 1D or 2D inputs). `models` can list multiple models in the same file.

The following steps are needed for new data formats and datasets:

#### Data Loader

Develop a data loader in PyTorch, see https://pytorch.org/tutorials/beginner/data_loading_tutorial.html. See `datasets/mnist.py` for an example.

The data loader must include a loader function, for example `mnist_get_datasets(data, load_train=True, load_test=True)`. `data` is a tuple of the specified data directory and the program arguments, and the two bools specify whether training and/or test data should be loaded.

The data loader is expected to download and preprocess the datasets as needed and install everything in the specified location.

The loader returns a tuple of two PyTorch Datasets for training and test data.

#### `datasets` Data Structure

Add the new data loader to a new file in the `datasets`  directory (for example `datasets/mnist.py`). The file must include the `datasets` data structure that describes the dataset and points to the new loader. `datasets` can list multiple datasets in the same file.

The `input` key describes the dimensionality of the data, and the first dimension is passed as `num_channels` to the model, whereas the remaining dimensions are passed as `dimension`. For example, `'input': (1, 28, 28)` will be passed to the model as `num_channels=1` and `dimensions=(28,28)`.

The optional `regression` key in the structure can be set to `True` to automatically select the `--regression` command line argument. `regression` defaults to `False`.

The optional `visualize` key can point to a custom visualization function used when creating `--embedding`. The input to the function (format NCHW for 2D data, or NCL for 1D data) is a batch of data (with N ≤ 100). The default handles square RGB or monochrome images. For any other data, a custom function must be supplied.

#### Training and Verification Data

The training/verification data is located (by default) in `data/DataSetName`, for example `data/CIFAR10`. The location can be overridden with the `--data target_directory` command line argument. 

#### Training Process

Train the new network/new dataset. See `scripts/train_mnist.sh` for a command line example.

#### Netron — Network Visualization

The [Netron tool](https://github.com/lutzroeder/Netron) can visualize networks, similar to what is available within Tensorboard. To use Netron, use `train.py` to export the trained network to ONNX, and upload the ONNX file.

```shell
(ai8x-training) $ ./train.py --model ai85net5 --dataset MNIST --evaluate --exp-load-weights-from checkpoint.pth.tar --device MAX78000 --summary onnx
```



---



## Network Loader (AI8Xize)

_The `ai8xize` network loader currently depends on PyTorch and Nervana’s Distiller. This requirement will be removed in the future._

The network loader creates C code that programs the MAX78000/MAX78002 (for embedded execution, or RTL simulation). Additionally, the generated code contains sample input data and the expected output for the sample, as well as code that verifies the expected output.

The `ai8xize.py` program needs two inputs:
1. A quantized checkpoint file, generated by the MAX78000/MAX78002 model quantization program `quantize.py`.
2. A YAML description of the network.

By default, the C code is split into two files: `main.c` contains the wrapper code, and loads a sample input and verifies the output for the sample input. `cnn.c` contains functions that are generated for a specific network to load, configure, and run the accelerator. During development, this split makes it easier to swap out only the network while keeping customized wrapper code intact.

### Command Line Arguments

The following table describes the most important command line arguments for `ai8xize.py`. Use `--help` for a complete list.

| Argument                 | Description                                                  | Example                         |
| ------------------------ | ------------------------------------------------------------ | ------------------------------- |
| `--help`                 | Complete list of arguments                                   |                                 |
| *Device selection*       |                                                              |                                 |
| `--device`               | Set device (default: AI84)                                   | `--device MAX78000`             |
| *Hardware features*      |                                                              |                                 |
| `--avg-pool-rounding`    | Round average pooling results                                |                                 |
| `--simple1b`             | Use simple XOR instead of 1-bit multiplication               |                                 |
| *Embedded code*          |                                                              |                                 |
| `--config-file`          | YAML configuration file containing layer configuration       | `--config-file cfg.yaml`        |
| `--checkpoint-file`      | Checkpoint file containing quantized weights                 | `--checkpoint-file chk.pth.tar` |
| `--display-checkpoint`   | Show parsed checkpoint data                                  |                                 |
| `--prefix`               | Set test name prefix                                         | `--prefix mnist`                |
| `--board-name`           | Set the target board (default: `EvKit_V1`)                   | `--board-name FTHR_RevA`        |
| *Code generation*        |                                                              |                                 |
| `--overwrite`            | Produce output even when the target directory exists (default: abort) |                                 |
| `--compact-data`         | Use *memcpy* to load input data in order to save code space  |                                 |
| `--compact-weights`      | Use *memcpy* to load weights in order to save code space     |                                 |
| `--mexpress`             | Use faster kernel loading                                    |                                 |
| `--mlator`               | Use hardware to swap output bytes (useful for large multi-channel outputs) |                                 |
| `--softmax`              | Add software Softmax functions to generated code             |                                 |
| `--boost`                | Turn on a port pin to boost the CNN supply                   | `--boost 2.5`                   |
| `--timer`                | Insert code to time the inference using a timer              | `--timer 0`                     |
<<<<<<< HEAD
=======
| `--no-wfi` | Do not use WFI instructions when waiting for CNN completion |  |
>>>>>>> 688f1da0
| *File names*             |                                                              |                                 |
| `--c-filename`           | Main C file name base (default: main.c)                      | `--c-filename main.c`           |
| `--api-filename`         | API C file name (default: cnn.c)                             | `--api-filename cnn.c`          |
| `--weight-filename`      | Weight header file name (default: weights.h)                 | `--weight-filename wt.h`        |
| `--sample-filename`      | Sample data header file name (default: sampledata.h)         | `--sample-filename kat.h`       |
| `--sample-input`         | Sample data source file name (default: tests/sample_dataset.npy) | `--sample-input kat.npy`        |
| *Streaming and FIFOs*    |                                                              |                                 |
| `--fifo`                 | Use FIFOs to load streaming data                             |                                 |
| `--fast-fifo`            | Use fast FIFO to load streaming data                         |                                 |
| `--fast-fifo-quad`       | Use fast FIFO in quad fanout mode (implies --fast-fifo)      |                                 |
| *RISC-V*                 |                                                              |                                 |
| `--riscv`                | Use RISC-V processor                                         |                                 |
| `--riscv-debug`          | Use RISC-V processor and enable the RISC-V JTAG              |                                 |
| `--riscv-exclusive`      | Use exclusive SRAM access for RISC-V (implies --riscv)       |                                 |
| *Debug and logging*      |                                                              |                                 |
| `-v`, `--verbose`        | Verbose output                                               |                                 |
| `-L`, `--log`            | Redirect stdout to log file                                  |                                 |
| `--log-intermediate`     | Log data between layers                                      |                                 |
| `--log-pooling`          | Log unpooled and pooled data between layers in CSV format    |                                 |
| `--log-filename`         | Log file name (default: log.txt)                             | `--log-filename run.log`        |
| `-D`, `--debug`          | Debug mode                                                   |                                 |
| `--debug-computation`    | Debug computation (SLOW)                                     |                                 |
| `--stop-after`           | Stop after layer                                             | `--stop-after 2`                |
| `--one-shot`             | Use layer-by-layer one-shot mechanism                        |                                 |
| `--ignore-bias-groups`   | Do not force `bias_group` to only available x16 groups       |                                 |
| *Streaming tweaks*       |                                                              |                                 |
| `--overlap-data`         | Allow output to overwrite input                              |                                 |
| `--override-start`       | Override auto-computed streaming start value (x8 hex)        |                                 |
| `--increase-start`       | Add integer to streaming start value (default: 2)            |                                 |
| `--override-rollover`    | Override auto-computed streaming rollover value (x8 hex)     |                                 |
| `--override-delta1`      | Override auto-computed streaming delta1 value (x8 hex)       |                                 |
| `--increase-delta1`      | Add integer to streaming delta1 value (default: 0)           |                                 |
| `--override-delta2`      | Override auto-computed streaming delta2 value (x8 hex)       |                                 |
| `--increase-delta2`      | Add integer to streaming delta2 value (default: 0)           |                                 |
| `--ignore-streaming`     | Ignore all 'streaming' layer directives                      |                                 |
| *Power saving*           |                                                              |                                 |
| `--powerdown`            | Power down unused MRAM instances                             |                                 |
| `--deepsleep`            | Put ARM core into deep sleep                                 |                                 |
| *Hardware settings*      |                                                              |                                 |
| `--input-offset`         | First layer input offset (x8 hex, defaults to 0x0000)        | `--input-offset 2000`           |
| `--mlator-noverify`      | Do not check both mlator and non-mlator output               |                                 |
| `--write-zero-registers` | Write registers even if the value is zero                    |                                 |
| `--init-tram`            | Initialize TRAM to 0                                         |                                 |
| `--zero-sram`            | Zero memories                                                |                                 |
| `--zero-unused`          | Zero unused registers                                        |                                 |
| `--ready-sel`            | Specify memory waitstates                                    |                                 |
| `--ready-sel-fifo`       | Specify FIFO waitstates                                      |                                 |
| `--ready-sel-aon`        | Specify AON waitstates                                       |                                 |
| Various                  |                                                              |                                 |
| `--synthesize-input`     | Instead of using large sample input data, use only the first `--synthesize-words` words of the sample input, and add N to each subsequent set of `--synthesize-words` 32-bit words | `--synthesize-input 0x112233` |
| `--synthesize-words` | When using `—synthesize-input`, specifies how many words to use from the input. The default is 8. This number must be a divisor of the total number of pixels per channel. | `--synthesize-words 64` |
| `--max-checklines`       | Instead of checking all of the expected output data, verify only the first N words | `--max-checklines 1024`         |

### YAML Network Description

The [quick-start guide](https://github.com/MaximIntegratedAI/MaximAI_Documentation/blob/master/Guides/YAML%20Quickstart.md) provides a short overview of the purpose and structure of the YAML network description file.

The following is a detailed guide into all supported configuration options.

An example network description for the ai85net5 architecture and MNIST is shown below:

```yaml
# CHW (big data) configuration for MNIST
  
arch: ai85net5
dataset: MNIST

# Define layer parameters in order of the layer sequence
layers:
- pad: 1
  activate: ReLU
  out_offset: 0x2000
  processors: 0x0000000000000001
  data_format: CHW
  op: conv2d
- max_pool: 2
  pool_stride: 2
  pad: 2
  activate: ReLU
  out_offset: 0
  processors: 0xfffffffffffffff0
  op: conv2d
- max_pool: 2
  pool_stride: 2
  pad: 1
  activate: ReLU
  out_offset: 0x2000
  processors: 0xfffffffffffffff0
  op: conv2d
- avg_pool: 2
  pool_stride: 2
  pad: 1
  activate: ReLU
  out_offset: 0
  processors: 0x0ffffffffffffff0
  op: conv2d
- op: mlp
  flatten: true
  out_offset: 0x1000
  output_width: 32
  processors: 0x0000000000000fff
```

To generate an embedded MAX78000 demo in the `demos/ai85-mnist/` folder, use the following command line:

```shell
(ai8x-synthesize) $ ./ai8xize.py --verbose --log --test-dir demos --prefix ai85-mnist --checkpoint-file trained/ai85-mnist.pth.tar --config-file networks/mnist-chw-ai85.yaml --device MAX78000 --compact-data --mexpress --softmax
```

Running this command will combine the network described above with a fully connected software classification layer. The generated code will include all loading, unloading, and configuration steps.

To generate an RTL simulation for the same network and sample data in the directory `tests/ai85-mnist-....` (where .... is an autogenerated string based on the network topology), use:

```shell
(ai8x-synthesize) $ ./ai8xize.py --rtl --verbose --autogen rtlsim --log --test-dir rtlsim --prefix ai85-mnist --checkpoint-file trained/ai85-mnist.pth.tar --config-file networks/mnist-chw-ai85.yaml --device MAX78000
```



### Network Loader Configuration Language

Network descriptions are written in YAML (see https://en.wikipedia.org/wiki/YAML). There are two sections in each file — global statements and a sequence of layer descriptions.

#### Purpose of the YAML Network Description

The network description must match the model that was used for training. In effect, the checkpoint file contains the trained weights, and the YAML file contains a description of the network structure. Additionally, the YAML file (sometimes also called “sidecar file”) describes which processors to use (`processors`) and which offsets to read and write data from (`in_offset` and `out_offset`).

##### Data Memory Ping-Pong

For simple networks with relatively small data dimensions, the easiest way to use the data offsets is by “ping-ponging” between offset 0 and half the memory (offset 0x4000). For example, the input is loaded at offset 0, and the first layer produces its output at offset 0x4000. The second layer reads from 0x4000 and writes to 0. Assuming the dimensions are small enough, this easy method avoids overwriting an input that has not yet been consumed by the accelerator.

#### Global Configuration

##### `arch` (Mandatory)

`arch` specifies the network architecture, for example `ai84net5`. This key is matched against the architecture embedded in the checkpoint file.

##### `bias` (Optional, Test Only)

The `bias` configuration is only used for test data. *To use bias with trained networks, use the `bias` parameter in PyTorch’s `nn.Module.Conv2d()` function. The converter tool will then automatically add bias parameters as needed.*

##### `dataset` (Mandatory)

`dataset` configures the data set for the network. This determines the input data size and dimensions as well as the number of input channels.

Data sets are for example `mnist`, `fashionmnist`, and `cifar-10`.

##### `output_map` (Optional)

The global `output_map`, if specified, overrides the memory instances where the last layer outputs its results. If not specified, this will be either the `output_processors` specified for the last layer, or, if that key does not exist, default to the number of processors needed for the output channels, starting at 0. Please also see `output_processors`.

Example:
	`output_map: 0x0000000000000ff0`

##### `layers` (Mandatory)

`layers` is a list that defines the per-layer description.

#### Per-Layer Configuration

Each layer in the `layers` list describes the layer’s processors, convolution type, activation, pooling, weight and output sizes, data input format, data memory offsets, and its processing sequence. Several examples are located in the `networks/` and `tests/` folders.

##### `sequence` (Optional)

This key allows overriding of the processing sequence. The default is `0` for the first layer, or the previous layer’s sequence + 1 for other layers.

`sequence` numbers may have gaps. The software will sort layers by their numeric value, with the lowest value first.

##### `processors` (Mandatory)

`processors` specifies which processors will handle the input data. The processor map must match the number of input channels, and the input data format. For example, in CHW format, processors must be attached to different data memory instances.

<<<<<<< HEAD
`processors` is specified as a 64-bit hexadecimal value.

*Note: When using multi-pass (i.e., using more than 64 channels), the number processors is an integer division of the channel count, rounded up. For example, 60 processors are specified for 120 channels.*

Example for three processors 0, 4, and 8:
	 `processors: 0x0000000000000111`
=======
`processors` is specified as a 64-bit hexadecimal value. Dots (‘.’) and a leading ‘0x’ are ignored.

*Note: When using multi-pass (i.e., using more than 64 channels), the number processors is an integer division of the channel count, rounded up to the next multiple of 4. For example, 52 processors are required for 100 channels (since 100 div 2 = 50, and 52 is the next multiple of 4). For best efficiency, use channel counts that are multiples of 4.*

Example for three processors 0, 4, and 8:
	 `processors: 0x0000.0000.0000.0111`

Example for four processors 0, 1, 2, and 3:
​	 `processors: 0x0000.0000.0000.000f`
>>>>>>> 688f1da0

Example for four processors 0, 1, 2, and 3:
​	 `processors: 0x000000000000000f`

##### `output_processors` (Optional)

<<<<<<< HEAD
`output_processors` specifies which data memory instances and 32-bit word offsets to use for the layer’s output data. When not specified, this key defaults to the next layer’s `processors`, or, for the last layer, to the global `output_map`. `output_processors` is specified as a 64-bit hexadecimal value.
=======
`output_processors` specifies which data memory instances and 32-bit word offsets to use for the layer’s output data. When not specified, this key defaults to the next layer’s `processors`, or, for the last layer, to the global `output_map`. `output_processors` is specified as a 64-bit hexadecimal value. Dots (‘.’) and a leading ‘0x’ are ignored.
>>>>>>> 688f1da0

##### `out_offset` (Optional)

`out_offset` specifies the relative offset inside the data memory instance where the output data should be written to. When not specified, `out_offset` defaults to `0`. See also [Data Memory Ping-Pong](#Data Memory Ping-Pong).

Example:
	 `out_offset: 0x2000`

##### `in_offset` (Optional)

`in_offset` specifies the offset into the data memory instances where the input data should be loaded from. When not specified, this key defaults to the previous layer’s `out_offset`, or `0` for the first layer.

Example:
	 `in_offset: 0x2000`

##### `output_width` (Optional)

When __not__ using an `activation`, the **last** layer can output `32` bits of unclipped data in Q17.14 format. The default is `8` bits. *Note that the corresponding model’s last layer must be trained with* `wide=True` *when* `output_width` *is 32*.

Example:
	`output_width: 32`

##### `data_format` (Optional)

When specified for the first layer only, `data_format` can be either `chw`/`big` or `hwc`/`little`. The default is `hwc`. Note that the data format interacts with `processors`, see [Channel Data Formats](#Channel Data Formats).

##### `operation`

This key (which can also be specified using `op`, `operator`, or `convolution`) selects a layer’s main operation after the optional input pooling.
When this key is not specified, a warning is displayed and `Conv2d` is selected.

| Operation                 | Description                                                  |
| :------------------------ | :----------------------------------------------------------- |
| `Conv1d`                  | 1D convolution over an input composed of several input planes |
| `Conv2d`                  | 2D convolution over an input composed of several input planes |
| `ConvTranspose2d`         | 2D transposed convolution (upsampling) over an input composed of several input planes |
| `None` or `Passthrough`   | No operation *(note: input and output processors must be the same)* |
| `Linear` or `FC` or `MLP` | Linear transformation to the incoming data                   |
| `Add`                     | Element-wise addition                                        |
| `Sub`                     | Element-wise subtraction                                     |
| `Xor`                     | Element-wise binary XOR                                      |
| `Or`                      | Element-wise binary OR                                       |

Element-wise operations default to two operands. This can be changed using the `operands` key.

##### `eltwise` (Optional)

Element-wise operations can also be added “in-flight” to `Conv2d`. In this case, the element-wise operation is specified using the `eltwise` key.
*Note: On MAX78000, this is only supported for 64 channels, or up to 128 channels when only two operands are used. Use a separate layer for the element-wise operation when more operands or channels are needed instead of combining the element-wise operator with a convolution.*

Example:
  `eltwise: add`

##### `pool_first` (Optional)

When using both pooling and element-wise operations, pooling is performed first by default. Optionally, the element-wise operation can be performed before the pooling operation by setting `pool_first` to `False`.

Example:
	`pool_first: false`

##### `operands` (Optional)

For any element-wise `operation`, this key configures the number of operands from `2` to `16` inclusive. The default is `2`.

Example:
	`operation: add`

​	`operands: 4`

##### `activate` (Optional)

This key describes whether to activate the layer output (the default is to not activate). When specified, this key must be `ReLU`, `Abs` or `None` (the default). *Please note that there is always an implicit non-linearity when outputting 8-bit data since outputs are clamped to $[–1, +127/128]$ during training.*

Note that the output values are clipped (saturated) to $[0, +127]$. Because of this, `ReLU` behaves more similar to PyTorch’s `nn.Hardtanh(min_value=0, max_value=127)` than to PyTorch’s `nn.ReLU()`.

Note that `output_shift` can be used for (limited) “linear” activation.

<img src="docs/relu.png" alt="relu" style="zoom:33%;" />
<img src="docs/abs.png" alt="abs" style="zoom:33%;" />

##### `quantization` (Optional)

This key describes the width of the weight memory in bits and can be `1`, `2`, `4`, or `8` (the default is based on the range of the layer’s weights). Specifying a `quantization` that is smaller than what the weights require results in an error message. By default, the value is automatically derived from the weights.

Example:
	`quantization: 4`

##### `output_shift` (Optional)

When `output_width` is 8, the 32-bit intermediate result can be shifted left or right before reduction to 8-bit. The value specified here is cumulative with the value generated from and used by `quantization`. Note that `output_shift` is not supported for passthrough layers.

The 32-bit intermediate result is multiplied by $2^{totalshift}$, where the total shift count must be within the range $[-15, +15]$, resulting in a factor of $[2^{–15}, 2^{15}]$ or $[0.0000305176$ to $32768]$.

| weight quantization | shift used by quantization | available range for `output_shift` |
| ------------------- | -------------------------- | ---------------------------------- |
| 8-bit               | 0                          | $[-15, +15]$                       |
| 4-bit               | 4                          | $[-19, +11]$                       |
| 2-bit               | 6                          | $[-21, +9]$                        |
| 1-bit               | 7                          | $[-22, +8]$                        |

Using `output_shift` can help normalize data, particularly when using small weights. By default, `output_shift` is generated by the training software, and it is used for batch normalization as well as quantization-aware training.
<<<<<<< HEAD
=======

*Note:* When using 32-bit wide outputs in the final layer, no hardware shift is performed and `output_shift` is ignored.
>>>>>>> 688f1da0

Example:
	`output_shift: 2`

##### `kernel_size` (Optional)

* For `Conv2D`, this key must be `3x3` (the default) or `1x1`.
* For `Conv1D`, this key must be `1` through `9`.
* For `ConvTranspose2D`, this key must be `3x3` (the default).

Example:
	`kernel_size: 1x1`

##### `stride` (Optional)

This key must be `1` or `[1, 1]`.

##### `pad` (Optional)

`pad` sets the padding for the convolution.

* For `Conv2d`, this value can be `0`, `1` (the default), or `2`.
* For `Conv1d`, the value can be `0`, `1`, `2`, or `3` (the default).
* For `ConvTranspose2d`, this value can be `0`, `1` (the default), or `2`. *Note that the value follows PyTorch conventions and effectively adds* `(kernel_size – 1) – pad` *amount of zero padding to both sizes of the input, so “0” adds 2 zeros each and “2” adds no padding.*
* For `Passthrough`, this value must be `0` (the default).

##### `max_pool` (Optional)

When specified, performs a `MaxPool` before the convolution. The pooling size can specified as an integer (when the value is identical for both dimensions, or for 1D convolutions), or as two values in order `[H, W]`.

Example:
	 `max_pool: 2`

##### `avg_pool` (Optional)

When specified, performs an `AvgPool` before the convolution. The pooling size can specified as an integer (when the value is identical for both dimensions, or for 1D convolutions), or as two values in order `[H, W]`.

Example:
	 `avg_pool: 2`

##### `pool_stride` (Optional)

When performing a pooling operation, this key describes the pool stride. The pooling stride can be specified as an integer (when the value is identical for both dimensions, or for 1D convolutions), or as two values in order `[H, W]`, where both values must be identical. The default is `1` or `[1, 1]`.

Example:
	 `pool_stride: [2, 2]`

##### `in_channels` (Optional)

`in_channels` specifies the number of channels of the input data. This is usually automatically computed based on the weights file and the layer sequence. This key allows overriding of the number of channels. See also: `in_dim`.

Example:
  `in_channels: 8` 

##### `in_dim` (Optional)

`in_dim` specifies the dimensions of the input data. This is usually automatically computed based on the output of the previous layer or the layer(s) referenced by `in_sequences`. This key allows overriding of the automatically calculated dimensions. `in_dim` must be used when changing from 1D to 2D data or vice versa.

See also: `in_channels`.

Example:
  `in_dim: [64, 64]` 

##### `in_sequences` (Optional)

By default, a layer’s input is the output of the previous layer. `in_sequences` can be used to point to the output of one or more arbitrary previous layers, for example when processing the same data using two different kernel sizes, or when combining the outputs of several prior layers. `in_sequences` can be specified as an integer (for a single input) or as a list (for multiple inputs). As a special case, `-1` is the input data. The `in_offset` and `out_offset` must be set to match the specified sequence.

Example:
  `in_sequences: [2, 3]` 

See the [Fire example](#example) for a network that uses `in_sequences`.

##### `out_channels` (Optional)

`out_channels` specifies the number of channels of the output data. This is usually automatically computed based on the weights and layer sequence. This key allows overriding the number of output channels.

Example:
  `out_channels: 8` 

##### `streaming` (Optional)

`streaming` specifies that the layer is using streaming mode. this is necessary when the input data dimensions exceed the available data memory. When enabling `streaming`, all prior layers have to enable `streaming` as well. `streaming` can be enabled for up to 8 layers.

Example:
	`streaming: true`

##### `flatten` (Optional)

`flatten` specifies that 2D input data should be transformed to 1D data for use by a `Linear` layer. *Note that flattening cannot be used in the same layer as pooling.*

Example:
	`flatten: true`

##### `write_gap` (Optional)

<<<<<<< HEAD
`write_gap` specifies the number of words that should be skipped during write operations (i.e., write every *n*th word). This creates an interleaved output that can be used as the input for subsequent layers that use an element-wise operation, or to concatenate multiple inputs to form data with more than 64 channels.
=======
`write_gap` specifies the number of channels that should be skipped during write operations (this value is multiplied with the output multi-pass, i.e., write every *n*th word where *n = write_gap × output_multipass*). This creates an interleaved output that can be used as the input for subsequent layers that use an element-wise operation, or to concatenate multiple inputs to form data with more than 64 channels.
Set `write_gap` to `1` to produce output for a subsequent two-input element-wise operation.
>>>>>>> 688f1da0

Example:
	`write_gap: 1`

##### `bias_group` (Optional)

For layers that use a bias, this key can specify one or more bias memories that should be used. By default, the software uses a “Fit First Descending (FFD)” allocation algorithm that considers largest bias lengths first, and then the layer number, and places each bias in the available group with the most available space, descending to the smallest bias length.

“Available groups” is the complete list of groups used by the network (in any layer). `bias_group` must reference one or more of these available groups.

`bias_group` can be a list of integers or a single integer.

Example:
	`bias_group: 0`

#### Example

The following shows an example for a single “Fire” operation, the MAX78000/MAX78002 hardware layer numbers and its YAML description.

<img src="docs/fireexample.png" alt="Fire example" style="zoom:35%;" />

```yaml
arch: ai85firetestnet
dataset: CIFAR-10
# Input dimensions are 3x32x32

layers:
### Fire
# Squeeze
- avg_pool: 2
  pool_stride: 2
  pad: 0
  in_offset: 0x1000
  processors: 0x0000000000000007
  data_format: HWC
  out_offset: 0x0000
  operation: conv2d
  kernel_size: 1x1
  activate: ReLU
# Expand 1x1
- in_offset: 0x0000
  out_offset: 0x1000
  processors: 0x0000000000000030
  output_processors: 0x0000000000000f00
  operation: conv2d
  kernel_size: 1x1
  pad: 0
  activate: ReLU
# Expand 3x3
- in_offset: 0x0000
  out_offset: 0x1000
  processors: 0x0000000000000030
  output_processors: 0x000000000000f000
  operation: conv2d
  kernel_size: 3x3
  activate: ReLU
  in_sequences: 0
# Concatenate
- max_pool: 2
  pool_stride: 2
  in_offset: 0x1000
  out_offset: 0x0000
  processors: 0x000000000000ff00
  operation: none
  in_sequences: [1, 2]
### Additional layers
- max_pool: 2
  pool_stride: 2
  out_offset: 0x1000
  processors: 0x000000000000ff00
  operation: none
- flatten: true
  out_offset: 0x0000
  op: mlp
  processors: 0x000000000000ff00
  output_width: 32
```

#### Residual Connections

Many networks use residual connections. In the following example, the convolution on the right works on the output data of the first convolution. However, that same output data also “bypasses” the second convolution and is added to the output.

<img src="docs/residual-basic.png" alt="residual-basic" style="zoom:33%;" />

On MAX78000/MAX78002, the element-wise addition works on “interleaved data”, i.e., each machine fetch gathers one operand.

In order to achieve this, a layer must be inserted that does nothing else but reformat the data into interleaved format using the `write_gap` keyword (this operation happens in parallel and is fast).

```yaml
# Layer 1
- out_offset: 0x0000
  processors: 0x0ffff00000000000
  operation: conv2d
  kernel_size: 3x3
  pad: 1
  activate: ReLU

# Layer 2 - re-format data with gap
- out_offset: 0x2000
  processors: 0x00000000000fffff
  output_processors: 0x00000000000fffff
  operation: passthrough
  write_gap: 1

# Layer 3
- in_offset: 0x0000
  out_offset: 0x2004
  processors: 0x00000000000fffff
  operation: conv2d
  kernel_size: 3x3
  pad: 1
  activate: ReLU
  write_gap: 1

# Layer 4 - Residual
- in_sequences: [2, 3]
  in_offset: 0x2000
  out_offset: 0x0000
  processors: 0x00000000000fffff
  eltwise: add
  ...
```

The same network can also be viewed graphically:

<img src="docs/residual.png" alt="residual" style="zoom:38%;" />

### Adding New Models and New Datasets to the Network Loader

Adding new datasets to the Network Loader is implemented as follows:
1. Provide the network model, its YAML description and weights. Place the YAML file (e.g., `new.yaml`) in the `networks` directory, and weights in the `trained` directory.
   The non-quantized weights are obtained from a training checkpoint, for example:
   `(ai8x-synthesis) $ cp ../ai8x-training/logs/2020.06.02-154133/best.pth.tar trained/new-unquantized.pth.tar`

2. When using post-training quantization, the quantized weights are the result of the quantization step. Copy and customize an existing quantization shell script, for example:
   `(ai8x-synthesis) $ cp scripts/quantize_mnist.sh scripts/quantize_new.sh`

   Then, *edit this script to point to the new model and dataset* (`vi scripts/quantize_new.sh`), and call the script to generate the quantized weights. Example:
   ```shell
   (ai8x-synthesis) $ scripts/quantize_new.sh 
   Configuring device: MAX78000.
   Reading networks/new.yaml to configure network...
   Converting checkpoint file trained/new-unquantized.pth.tar to trained/new.pth.tar
   +----------------------+-------------+----------+
   | Key                  | Type        | Value    |
   |----------------------+-------------+----------|
   | arch                 | str         | ai85net5 |
   | compression_sched    | dict        |          |
   | epoch                | int         | 165      |
   | extras               | dict        |          |
   | optimizer_state_dict | dict        |          |
   | optimizer_type       | type        | SGD      |
   | state_dict           | OrderedDict |          |
   +----------------------+-------------+----------+
   Model keys (state_dict):
   conv1.conv2d.weight, conv2.conv2d.weight, conv3.conv2d.weight, conv4.conv2d.weight, fc.linear.weight, fc.linear.bias
   conv1.conv2d.weight avg_max: tensor(0.3100) max: tensor(0.7568) mean: tensor(0.0104) factor: 54.4 bits: 8
   conv2.conv2d.weight avg_max: tensor(0.1843) max: tensor(0.2897) mean: tensor(-0.0063) factor: 108.8 bits: 8
   conv3.conv2d.weight avg_max: tensor(0.1972) max: tensor(0.3065) mean: tensor(-0.0053) factor: 108.8 bits: 8
   conv4.conv2d.weight avg_max: tensor(0.3880) max: tensor(0.5299) mean: tensor(0.0036) factor: 108.8 bits: 8
   fc.linear.weight avg_max: tensor(0.6916) max: tensor(0.9419) mean: tensor(-0.0554) factor: 108.8 bits: 8
   fc.linear.bias   
   ```

3. Provide a sample input. The sample input is used to generate a known-answer test (self test). The sample input is provided as a NumPy “pickle” — add `sample_dset.npy` for the dataset named `dset` to the `tests` directory. This file can be generated by saving a sample in CHW format (no batch dimension) using `numpy.save()`, see below.

   For example, the MNIST 1×28×28 image sample would be stored in `tests/sample_mnist.npy` in an `np.array` with shape `[1, 28, 28]` and datatype `<i8`. The file can be random, or can be obtained from the `train.py` software.

#### Generating a Random Sample Input

To generate a random sample input, use a short NumPy script. In the MNIST example:

```python
import os
import numpy as np

a = np.random.randint(-128, 127, size=(1, 28, 28), dtype=np.int64)
np.save(os.path.join('tests', 'sample_mnist'), a, allow_pickle=False, fix_imports=False)
```

#### Saving a Sample Input from Training Data

1. In the `ai8x-training` project, add the argument `--save-sample 10` to the `scripts/evaluate_mnist.sh` script. *Note: The index 10 is arbitrary, but it must be smaller than the batch size. If manual visual verification is desired, it is a good idea to pick a sample where the quantized model computes the correct answer.*

2. Run the modified `scripts/evaluate_mnist.sh`. It will produce a file named `sample_mnist.npy`.

3. Save the `sample_mnist.npy` file and copy it to the `ai8x-synthesis` project.

#### Evaluate the Quantized Weights with the New Dataset and Model

1. Switch to training project directory and activate the environment:
   ```shell
   (ai8x-synthesis) $ deactivate`
   $ cd ../ai8x-training
   $ source bin/activate
   ```
2. Create an evaluation script and run it:
   ```shell
   (ai8x-training) $ cp scripts/evaluate_mnist.sh scripts/evaluate_new.sh
   (ai8x-training) $ vim scripts/evaluate_new.sh
   (ai8x-training) $ scripts/evaluate_new.sh
   ```
   Example output:
   ```shell
   (ai8x-training) $ scripts/evaluate_new.sh 
   Configuring device: MAX78000, simulate=True.
   Log file for this run: logs/2020.06.03-125328/2020.06.03-125328.log
   --------------------------------------------------------
   Logging to TensorBoard - remember to execute the server:
   > tensorboard --logdir='./logs'
   
   => loading checkpoint ../ai8x-synthesis/trained/new.pth.tar
   => Checkpoint contents:
   +----------------------+-------------+----------+
   | Key                  | Type        | Value    |
   |----------------------+-------------+----------|
   | arch                 | str         | ai85net5 |
   | compression_sched    | dict        |          |
   | epoch                | int         | 165      |
   | extras               | dict        |          |
   | optimizer_state_dict | dict        |          |
   | optimizer_type       | type        | SGD      |
   | state_dict           | OrderedDict |          |
   +----------------------+-------------+----------+
   
   => Checkpoint['extras'] contents:
   +-----------------+--------+-------------------+
   | Key             | Type   | Value             |
   |-----------------+--------+-------------------|
   | best_epoch      | int    | 165               |
   | best_top1       | float  | 99.46666666666667 |
   | clipping_method | str    | SCALE             |
   | clipping_scale  | float  | 0.85              |
   | current_top1    | float  | 99.46666666666667 |
   +-----------------+--------+-------------------+
   
   Loaded compression schedule from checkpoint (epoch 165)
   => loaded 'state_dict' from checkpoint '../ai8x-synthesis/trained/new.pth.tar'
   Optimizer Type: <class 'torch.optim.sgd.SGD'>
   Optimizer Args: {'lr': 0.1, 'momentum': 0.9, 'dampening': 0, 'weight_decay': 0.0001, 'nesterov': False}
   Dataset sizes:
     training=54000
     validation=6000
     test=10000
   --- test ---------------------
   10000 samples (256 per mini-batch)
   Test: [   10/   40]    Loss 44.193750    Top1 99.609375    Top5 99.960938    
   Test: [   20/   40]    Loss 66.567578    Top1 99.433594    Top5 99.980469    
   Test: [   30/   40]    Loss 51.816276    Top1 99.518229    Top5 99.986979    
   Test: [   40/   40]    Loss 53.596094    Top1 99.500000    Top5 99.990000    
   ==> Top1: 99.500    Top5: 99.990    Loss: 53.596
   
   ==> Confusion:
   [[ 979    0    0    0    0    0    0    0    1    0]
    [   0 1132    1    0    0    0    0    2    0    0]
    [   2    0 1026    1    0    0    0    3    0    0]
    [   0    0    0 1009    0    0    0    0    1    0]
    [   0    0    0    0  978    0    0    0    0    4]
    [   1    0    0    3    0  886    1    0    0    1]
    [   5    4    1    0    1    0  946    0    1    0]
    [   0    1    3    0    0    0    0 1023    0    1]
    [   0    0    0    1    1    1    0    0  970    1]
    [   0    0    0    0    4    1    0    3    0 1001]]
   
   Log file for this run: logs/2020.06.03-125328/2020.06.03-125328.log
   ```

### Generating C Code

Run `ai8xize.py` with the new network and the new sample data to generate embedded C code that can be compiled with the Arm and RISC-V compilers. See `gen-demos-max78000.sh` for examples.

#### Starting an Inference, Waiting for Completion, Multiple Inferences in Sequence

An inference is started by configuring registers and weights, loading the input, and enabling processing.  This code is automatically generated—see the `cnn_init()`, `cnn_load_weights()`, `cnn_load_bias()`, `cnn_configure()`, and `load_input()` functions. The sample data can be used as a self-checking feature on device power-up since the output for the sample data is known.
To start the accelerator, use `cnn_start()`. The `load_input()` function is called either before `cnn_start()`, or after `cnn_start()`, depending on whether FIFOs are used. To run a second inference with new data, call `cnn_start()` again (after or before loading the new data input using load_input()`).
<<<<<<< HEAD

The MAX78000/MAX78002 accelerator can generate an interrupt on completion, and it will set a status bit (see `cnn.c`). The resulting data can now be unloaded from the accelerator (code for this is also auto-generated in `cnn_unload()`).

To run another inference, ensure all groups are disabled (stopping the state machine, as shown in `cnn_init()`). Next, load the new input data and start processing.
=======

The MAX78000/MAX78002 accelerator can generate an interrupt on completion, and it will set a status bit (see `cnn.c`). The resulting data can now be unloaded from the accelerator (code for this is also auto-generated in `cnn_unload()`).

To run another inference, ensure all groups are disabled (stopping the state machine, as shown in `cnn_init()`). Next, load the new input data and start processing.


#### Overview of the Functions in main.c

The generated code is split between API code (in `cnn.c`) and data dependent code in `main.c` or `main_riscv.c`. The data dependent code is based on a known-answer test. The `main()` function shows the proper sequence of steps to load and configure the CNN accelerator, run it, unload it, and verify the result.

`void load_input(void);`
Load the example input. This function can serve as a template for loading data into the CNN accelerator. Note that the clocks and power to the accelerator must be enabled first. If this is skipped, the device may hang and the [recovery procedure](https://github.com/MaximIntegratedAI/MaximAI_Documentation/tree/master/MAX78000_Feather#how-to-unlock-a-max78000-that-can-no-longer-be-programmed) may have to be used.

`int check_output(void);`
This function verifies that the known-answer test works correctly in hardware (using the example input). This function is typically not needed in the final application.
>>>>>>> 688f1da0

`int main(void);`
This is the main function and can serve as a template for the user application. It shows the correct sequence of operations to initialize, load, run, and unload the CNN accelerator.

<<<<<<< HEAD
`ai8xize.py` can generate a call to a software Softmax function using the command line switch `--softmax`. That function is provided in the `assets/device-all` folder. To use the provided software Softmax on MAX78000/MAX78002, the last layer output should be 32-bit wide (`output_width: 32`).
=======
>>>>>>> 688f1da0

#### Overview of the Generated API Functions

The API code (in `cnn.c` by default) is auto-generated. It is data independent, but differs depending on the network. This simplifies replacing the network while keeping the remainder of the code intact.

The functions that do not return `void` return either `CNN_FAIL` or `CNN_OK` as specified in the auto-generated `cnn.h` header file. The header file also contains a definition for the number of outputs of the network (`CNN_NUM_OUTPUTS`). In limited circumstances, this can make the wrapper code somewhat network independent.

`int cnn_enable(uint32_t clock_source, uint32_t clock_divider);`
Enable clocks (from `clock_source` with `clock_divider`) and power to the accelerator; also enable the accelerator interrupt. By default, on MAX78000, the accelerator runs at 50 MHz (APB clock or PCLK divided by 1).

`int cnn_disable(void);`
Disable clocks and power to the accelerator.

`int cnn_init(void);`
Perform minimum accelerator initialization so it can be configured or restarted.

`int cnn_configure(void);`
Configure the accelerator for the given network.

`int cnn_load_weights(void);`
Load the accelerator weights. Note that `cnn_init()` must be called before loading weights after reset or wake from sleep.

`int cnn_verify_weights(void);`
Verify the accelerator weights (used for debug only).

`int cnn_load_bias(void);`
Load accelerator the bias values (if needed).

`int cnn_start(void);`
Start accelerator processing.

`int cnn_stop(void);`
Force-stop the accelerator regardless of whether it has finished or not.

`int cnn_continue(void);`
Continue accelerator processing after force-stopping it.

`int cnn_unload(uint32_t *out_buf);`
Unload the results from the accelerator. The output buffer must be 32-bit aligned (round up to the next 32-bit size when using 8-bit outputs).

`int cnn_boost_enable(mxc_gpio_regs_t *port, uint32_t pin);`
Turn on the boost circuit on `port`.`pin`. This is only needed for very energy intense networks. Use the `--boost` command line option to insert calls to this function in the wrapper code.

`int cnn_boost_disable(mxc_gpio_regs_t *port, uint32_t pin);`
Turn off the boost circuit connected to `port`.`pin`.


#### Softmax, and Data Unload in C

`ai8xize.py` can generate a call to a software Softmax function using the command line switch `--softmax`. That function is provided in the `assets/device-all` folder. To use the provided software Softmax on MAX78000/MAX78002, the last layer output should be 32-bit wide (`output_width: 32`).

The software Softmax function is optimized for processing time and it quantizes the input. When the last layer uses weights that are not 8-bits, the software function used will shift the input values first.

![softmax](docs/softmax.png)

<<<<<<< HEAD
#### Overview of the Generated API functions

The API code (in `cnn.c` by default) is auto-generated. It is data independent, but differs depending on the network. This simplifies replacing the network while keeping the remainder of the code intact.

The functions that do not return `void` return either `CNN_FAIL` or `CNN_OK` as specified in the auto-generated `cnn.h` header file. The header file also contains a definition for the number of outputs of the network (`CNN_NUM_OUTPUTS`). In limited circumstances, this can make the wrapper code somewhat network independent.

`int cnn_enable(uint32_t clock_source, uint32_t clock_divider);`
Enable clocks (from `clock_source` with `clock_divider`) and power to the accelerator; also enable the accelerator interrupt. By default, on MAX78000, the accelerator runs at 50 MHz (APB clock or PCLK divided by 1).

`int cnn_disable(void);`
Disable clocks and power to the accelerator.

`int cnn_init(void);`
Perform minimum accelerator initialization so it can be configured or restarted.

`int cnn_configure(void);`
Configure the accelerator for the given network.

`int cnn_load_weights(void);`
Load the accelerator weights.

`int cnn_verify_weights(void);`
Verify the accelerator weights (used for debug only).

`int cnn_load_bias(void);`
Load accelerator the bias values (if needed).

`int cnn_start(void);`
Start accelerator processing.

`int cnn_stop(void);`
Force-stop the accelerator regardless of whether it has finished or not.

`int cnn_continue(void);`
Continue accelerator processing after force-stopping it.

`int cnn_unload(uint32_t *out_buf);`
Unload the results from the accelerator. The output buffer must be 32-bit aligned (round up to the next 32-bit size when using 8-bit outputs).

`int cnn_boost_enable(mxc_gpio_regs_t *port, uint32_t pin);`
Turn on the boost circuit on `port`.`pin`. This is only needed for very energy intense networks. Use the `--boost` command line option to insert calls to this function in the wrapper code.

`int cnn_boost_disable(mxc_gpio_regs_t *port, uint32_t pin);`
Turn off the boost circuit connected to `port`.`pin`.

#### Contents of the device-all Folder

* For MAX78000/MAX78002, the software Softmax is implemented in `softmax.c`.
* A template for the `cnn.h` header file in `templatecnn.h`. The template is customized during code generation.
=======

#### Generated Files and Upgrading the CNN Model

The generated C code comprises the following files. Some of the files are customized based in the project name, and some are custom for a combination of project name and weight/sample data inputs:

| File name    | Source                           | Project specific? | Model/weights change? |
| ------------ | -------------------------------- | ----------------- | --------------------- |
| Makefile     | template in assets/embedded-ai87 | Yes               | No                    |
| cnn.c        | generated                        | Yes               | **Yes**               |
| cnn.h        | template in assets/device-all    | Yes               | **Yes**               |
| weights.h    | generated                        | Yes               | **Yes**               |
| log.txt      | generated                        | Yes               | **Yes**               |
| main.c       | generated                        | Yes               | No                    |
| sampledata.h | generated                        | Yes               | No                    |
| softmax.c    | assets/device-all                | No                | No                    |
| model.launch | template in assets/eclipse       | Yes               | No                    |
| .cproject    | template in assets/eclipse       | Yes               | No                    |
| .project     | template in assets/eclipse       | Yes               | No                    |

In order to upgrade an embedded project after retraining the model, point the network generator to a new empty directory and regenerate. Then, copy the four files that will have changed to your original project — `cnn.c`, `cnn.h`, `weights.h`, and `log.txt`. This allows for persistent customization of the I/O code and project (for example, in `main.c` and additional files) while allowing easy model upgrades.

The generator also adds all files from the `assets/eclipse`, `assets/device-all`, and `assets/embedded-ai87` folders. These files (when starting with `template` in their name) will be automatically customized to include project specific information as shown in the following table:

| Key                   | Replaced by                                                  |
| --------------------- | ------------------------------------------------------------ |
| `##__PROJ_NAME__##`   | Project name (works on file names as well as the file contents) |
| `##__ELF_FILE__##`    | Output elf (binary) file name                                |
| `##__BOARD__##`       | Board name (e.g., `EvKit_V1`)                                |
| `##__FILE_INSERT__##` | Network statistics and timer                                 |

##### Contents of the device-all Folder

* For MAX78000/MAX78002, the software Softmax is implemented in `softmax.c`.
* A template for the `cnn.h` header file in `templatecnn.h`. The template is customized during code generation using model statistics and timer, but uses common function signatures for all projects.

#### Determining the Compiled Flash Image Size

The generated `.elf` file (either `max78000.elf` or `max78000-combined.elf`) contains debug and other meta information. To determine the true Flash image size, either examine the `.map` file, or convert the `.elf` to a binary image and examine the resulting image.

```shell
% arm-none-eabi-objcopy -I elf32-littlearm build/max78000.elf -O binary temp.bin                     
% ls -la temp.bin
-rwxr-xr-x  1 user  staff  321968 Jan  1 11:11 temp.bin
```

#### Handling Linker Flash Section Overflows

When linking the generated C code, the code space might overflow:

```shell
$ make
  CC    main.c
  CC    cnn.c
  ...
  LD    build/max78000.elf 
arm-none-eabi/bin/ld: build/max78000.elf section `.text' will not fit in region `FLASH'
arm-none-eabi/bin/ld: region `FLASH' overflowed by 600176 bytes
collect2: error: ld returned 1 exit status
```

The most likely reason is that the input is too large (from `sampledata.h`), or that the expected output is too large. It is important to note that this only affects the generated code with the built-in known-answer test (KAT) that will not be part of the user application since normal input and output data are not predefined in Flash memory.

To deal with this issue, there are several options:

* The sample input data can be stored in external memory. This requires modifications to the generated code. Please see the SDK examples to learn how to access external memory.
* The sample input data can be programmatically generated. Typically, this requires manual modification of the generated code, and a corresponding modification of the sample input file.
  The generator also contains a built-in generator (supported *only* when using `—fifo`, and only for HWC inputs); the command line option `--synthesize-input` uses only the first few words of the sample input data, and then adds the specified value N (for example, 0x112233 if three input channels are used) to each subsequent set of M 32-bit words. M can be specified using `--synthesize-words` and defaults to 8. Note that M must be a divisor of the number of pixels per channel.
* The output check can be truncated. The command line option `--max-checklines` checks only the first N words of output data (for example, 1024).
* For 8-bit output values, `--mlator` typically generates more compact code.
* Change the compiler optimization level in `Makefile`. To change the default optimization levels, modify `MXC_OPTIMIZE_CFLAGS` in `assets/embedded-ai85/templateMakefile` for Arm code and  `assets/embedded-riscv-ai85/templateMakefile.RISCV` for RISC-V code. Both `-O1` and `-Os` may result in smaller code compared to `-O2`.
* If the last layer has large-dimension, large-channel output, the `cnn_unload()` code in `cnn.c` may cause memory segment overflows not only in Flash, but also in the target buffer in SRAM (`ml_data32[]` or `ml_data[]` in `main.c`). In this case, manual code edits are required to perform multiple partial unloads in sequence.

#### Debugging Techniques

There can be many reasons why the known-answer test (KAT) fails for a given network with an error message, or where the KAT does not complete. The following techniques may help in narrowing down where in the network or the YAML description of the network the error occurs:

* For very short and small networks, disable the use of WFI instructions while waiting for completion of the CNN computations by using the command line option `--no-wfi`. *Explanation: In these cases, the network terminates more quickly than the time it takes between testing for completion and executing the WFI instruction, so the WFI instruction is never interrupted and the code may appear to hang.*
  
* For very large and deep networks, enable the boost power supply using the `--boost` command line option. On the EVkit, the boost supply is connected to port pin P2.5, so the command line option is  `--boost 2.5`.
  
* The default compiler optimization level is `-O2`, and incorrect code may be generated under rare circumstances. Lower the optimization level in the generated `Makefile` to `-O1`, clean (`make distclean && make clean`) and rebuild the project (`make`). If this solves the problem, one of the possible reasons is that code is missing the `volatile`  keyword for certain variables.
  To permanently adjust the default compiler optimization level, modify `MXC_OPTIMIZE_CFLAGS` in  `assets/embedded-ai85/templateMakefile` for Arm code and  `assets/embedded-riscv-ai85/templateMakefile.RISCV` for RISC-V code.

* `--stop-after N` where `N` is a layer number may help finding the problematic layer by terminating the network early without having to retrain and without having to change the weight input file. Note that this may also require `--max-checklines` as [described above](#Handling Linker Flash Section Overflows) since intermediate outputs tend to be large.

* `--no-bias LIST` where `LIST` is a comma-separated list of layers (e.g., `0,1,2,3`) can rule out problems due to the bias. This option zeros out the bias for the given layers without having to remove bias values from the weight input file. 

* `--ignore-streaming` ignores all `streaming` statements in the YAML file. Note that this typically only works when the sample input is replaced with a different, lower-dimension sample input (for example, use 3×32×32 instead of 3×128×128).

  
>>>>>>> 688f1da0

#### Energy Measurement

The MAX78000 Evaluation Kit (EVKit) revision C and later includes a MAX32625 microcontroller connected to a MAX34417 power accumulator. Since the sample rate of the MAX34417 is slow compared to typical inference times, `ai8xize.py` supports the command line parameter `--energy` that will run 100 iterations of the inference, separating out the input data load time. This allows enough sample time to get meaningful results (recommended minimum: 1 second).

When running C code generated with `--energy`, the power display on the EVKit will display the inference energy.

*Note: MAX78000 uses LED1 and LED2 to trigger power measurement via MAX32625 and MAX34417.*

<<<<<<< HEAD
See https://github.com/MaximIntegratedAI/MaximAI_Documentation/blob/master/MAX78000_Evaluation_Kit/MAX78000%20Power%20Monitor%20and%20Energy%20Benchmarking%20Guide.pdf for more information about benchmarking.

## Further Information

Additional information about the evaluation kits, and the software development kit (SDK) is available on the web at https://github.com/MaximIntegratedAI/aximAI_Documentation
=======
See the [benchmarking guide](https://github.com/MaximIntegratedAI/MaximAI_Documentation/blob/master/MAX78000_Evaluation_Kit/MAX78000%20Power%20Monitor%20and%20Energy%20Benchmarking%20Guide.pdf) for more information about benchmarking.



## Further Information

Additional information about the evaluation kits, and the software development kit (SDK) is available on the web at https://github.com/MaximIntegratedAI/MaximAI_Documentation



>>>>>>> 688f1da0

---



## AHB Memory Addresses

The following tables show the AHB memory addresses for the MAX78000 accelerator:

### Data memory

Total: 512 KiB (16 instances of 8192 × 32)

| **Group** | **Instance** | **Address Range**       |
| --------- | ------------ | ----------------------- |
| 0         | 0            | 0x50400000 - 0x50407FFF |
| 0         | 1            | 0x50408000 - 0x5040FFFF |
| 0         | 2            | 0x50410000 - 0x50417FFF |
| 0         | 3            | 0x50418000 - 0x5041FFFF |
| 1         | 0            | 0x50800000 - 0x50807FFF |
| 1         | 1            | 0x50808000 - 0x5080FFFF |
| 1         | 2            | 0x50810000 - 0x50817FFF |
| 1         | 3            | 0x50818000 - 0x5081FFFF |
| 2         | 0            | 0x50C00000 - 0x50C07FFF |
| 2         | 1            | 0x50C08000 - 0x50C0FFFF |
| 2         | 2            | 0x50C10000 - 0x50C17FFF |
| 2         | 3            | 0x50C18000 - 0x50C1FFFF |
| 3         | 0            | 0x51000000 - 0x51007FFF |
| 3         | 1            | 0x51008000 - 0x5100FFFF |
| 3         | 2            | 0x51010000 - 0x51017FFF |
| 3         | 3            | 0x51018000 - 0x5101FFFF |

### TRAM

Total: 384 KiB (64 instances of 3072 × 16)

| **Group** | **Instance** | **Address Range\***     |
| --------- | ------------ | ----------------------- |
| 0         | 0            | 0x50110000 - 0x50112FFF |
| 0         | 1            | 0x50114000 - 0x50116FFF |
| 0         | 2            | 0x50118000 - 0x5011AFFF |
| 0         | 3            | 0x5011C000 - 0x5011EFFF |
| 0         | 4            | 0x50120000 - 0x50122FFF |
| 0         | 5            | 0x50124000 - 0x50126FFF |
| 0         | 6            | 0x50128000 - 0x5012AFFF |
| 0         | 7            | 0x5012C000 - 0x5012EFFF |
| 0         | 8            | 0x50130000 - 0x50132FFF |
| 0         | 9            | 0x50134000 - 0x50136FFF |
| 0         | 10           | 0x50138000 - 0x5013AFFF |
| 0         | 11           | 0x5013C000 - 0x5013EFFF |
| 0         | 12           | 0x50140000 - 0x50142FFF |
| 0         | 13           | 0x50144000 - 0x50146FFF |
| 0         | 14           | 0x50148000 - 0x5014AFFF |
| 0         | 15           | 0x5014C000 - 0x5014EFFF |
| 1         | 0            | 0x50510000 - 0x50512FFF |
| 1         | 1            | 0x50514000 - 0x50516FFF |
| 1         | 2            | 0x50518000 - 0x5051AFFF |
| 1         | 3            | 0x5051C000 - 0x5051EFFF |
| 1         | 4            | 0x50520000 - 0x50522FFF |
| 1         | 5            | 0x50524000 - 0x50526FFF |
| 1         | 6            | 0x50528000 - 0x5052AFFF |
| 1         | 7            | 0x5052C000 - 0x5052EFFF |
| 1         | 8            | 0x50530000 - 0x50532FFF |
| 1         | 9            | 0x50534000 - 0x50536FFF |
| 1         | 10           | 0x50538000 - 0x5053AFFF |
| 1         | 11           | 0x5053C000 - 0x5053EFFF |
| 1         | 12           | 0x50540000 - 0x50542FFF |
| 1         | 13           | 0x50544000 - 0x50546FFF |
| 1         | 14           | 0x50548000 - 0x5054AFFF |
| 1         | 15           | 0x5054C000 - 0x5054EFFF |
| 2         | 0            | 0x50910000 - 0x50912FFF |
| 2         | 1            | 0x50914000 - 0x50916FFF |
| 2         | 2            | 0x50918000 - 0x5091AFFF |
| 2         | 3            | 0x5091C000 - 0x5091EFFF |
| 2         | 4            | 0x50920000 - 0x50922FFF |
| 2         | 5            | 0x50924000 - 0x50926FFF |
| 2         | 6            | 0x50928000 - 0x5092AFFF |
| 2         | 7            | 0x5092C000 - 0x5092EFFF |
| 2         | 8            | 0x50930000 - 0x50932FFF |
| 2         | 9            | 0x50934000 - 0x50936FFF |
| 2         | 10           | 0x50938000 - 0x5093AFFF |
| 2         | 11           | 0x5093C000 - 0x5093EFFF |
| 2         | 12           | 0x50940000 - 0x50942FFF |
| 2         | 13           | 0x50944000 - 0x50946FFF |
| 2         | 14           | 0x50948000 - 0x5094AFFF |
| 2         | 15           | 0x5094C000 - 0x5094EFFF |
| 3         | 0            | 0x50D10000 - 0x50D12FFF |
| 3         | 1            | 0x50D14000 - 0x50D16FFF |
| 3         | 2            | 0x50D18000 - 0x50D1AFFF |
| 3         | 3            | 0x50D1C000 - 0x50D1EFFF |
| 3         | 4            | 0x50D20000 - 0x50D22FFF |
| 3         | 5            | 0x50D24000 - 0x50D26FFF |
| 3         | 6            | 0x50D28000 - 0x50D2AFFF |
| 3         | 7            | 0x50D2C000 - 0x50D2EFFF |
| 3         | 8            | 0x50D30000 - 0x50D32FFF |
| 3         | 9            | 0x50D34000 - 0x50D36FFF |
| 3         | 10           | 0x50D38000 - 0x50D3AFFF |
| 3         | 11           | 0x50D3C000 - 0x50D3EFFF |
| 3         | 12           | 0x50D40000 - 0x50D42FFF |
| 3         | 13           | 0x50D44000 - 0x50D46FFF |
| 3         | 14           | 0x50D48000 - 0x50D4AFFF |
| 3         | 15           | 0x50D4C000 - 0x50D4EFFF |

**using 32 bits of address space for each 16-bit memory*

### Kernel memory (“MRAM”)

Total: 432 KiB (64 instances of 768 × 72)

| **Group** | **Instance** | **Address Range\***     |
| --------- | ------------ | ----------------------- |
| 0         | 0            | 0x50180000 - 0x50182FFF |
| 0         | 1            | 0x50184000 - 0x50186FFF |
| 0         | 2            | 0x50188000 - 0x5018AFFF |
| 0         | 3            | 0x5018c000 - 0x5018DFFF |
| 0         | 4            | 0x50190000 - 0x50191FFF |
| 0         | 5            | 0x50194000 - 0x50196FFF |
| 0         | 6            | 0x50198000 - 0x5019AFFF |
| 0         | 7            | 0x5019C000 - 0x5019DFFF |
| 0         | 8            | 0x501A0000 - 0x501A2FFF |
| 0         | 9            | 0x501A4000 - 0x501A6FFF |
| 0         | 10           | 0x501A8000 - 0x501AAFFF |
| 0         | 11           | 0x501AC000 - 0x501ADFFF |
| 0         | 12           | 0x501B0000 - 0x501B2FFF |
| 0         | 13           | 0x501B4000 - 0x501B6FFF |
| 0         | 14           | 0x501B8000 - 0x501BAFFF |
| 0         | 15           | 0x501BC000 - 0x501BDFFF |
| 1         | 0            | 0x50580000 - 0x50582FFF |
| 1         | 1            | 0x50584000 - 0x50586FFF |
| 1         | 2            | 0x50588000 - 0x5058AFFF |
| 1         | 3            | 0x5058C000 - 0x5058DFFF |
| 1         | 4            | 0x50590000 - 0x50591FFF |
| 1         | 5            | 0x50594000 - 0x50596FFF |
| 1         | 6            | 0x50598000 - 0x5059AFFF |
| 1         | 7            | 0x5059C000 - 0x5059DFFF |
| 1         | 8            | 0x505A0000 - 0x505A2FFF |
| 1         | 9            | 0x505A4000 - 0x505A6FFF |
| 1         | 10           | 0x505A8000 - 0x505AAFFF |
| 1         | 11           | 0x505AC000 - 0x505ADFFF |
| 1         | 12           | 0x505B0000 - 0x505B2FFF |
| 1         | 13           | 0x505B4000 - 0x505B6FFF |
| 1         | 14           | 0x505B8000 - 0x505BAFFF |
| 1         | 15           | 0x505BC000 - 0x505BDFFF |
| 2         | 0            | 0x50980000 - 0x50982FFF |
| 2         | 1            | 0x50984000 - 0x50986FFF |
| 2         | 2            | 0x50988000 - 0x5098AFFF |
| 2         | 3            | 0x5098C000 - 0x5098DFFF |
| 2         | 4            | 0x50990000 - 0x50991FFF |
| 2         | 5            | 0x50994000 - 0x50996FFF |
| 2         | 6            | 0x50998000 - 0x5099AFFF |
| 2         | 7            | 0x5099C000 - 0x5099DFFF |
| 2         | 8            | 0x509A0000 - 0x509A2FFF |
| 2         | 9            | 0x509A4000 - 0x509A6FFF |
| 2         | 10           | 0x509A8000 - 0x509AAFFF |
| 2         | 11           | 0x509AC000 - 0x509ADFFF |
| 2         | 12           | 0x509B0000 - 0x509B2FFF |
| 2         | 13           | 0x509B4000 - 0x509B6FFF |
| 2         | 14           | 0x509B8000 - 0x509BAFFF |
| 2         | 15           | 0x509BC000 - 0x509BDFFF |
| 3         | 0            | 0x50D80000 - 0x50D82FFF |
| 3         | 1            | 0x50D84000 - 0x50D86FFF |
| 3         | 2            | 0x50D88000 - 0x50D8AFFF |
| 3         | 3            | 0x50D8C000 - 0x50D8DFFF |
| 3         | 4            | 0x50D90000 - 0x50D91FFF |
| 3         | 5            | 0x50D94000 - 0x50D96FFF |
| 3         | 6            | 0x50D98000 - 0x50D9AFFF |
| 3         | 7            | 0x50D9C000 - 0x50D9DFFF |
| 3         | 8            | 0x50DA0000 - 0x50DA2FFF |
| 3         | 9            | 0x50DA4000 - 0x50DA6FFF |
| 3         | 10           | 0x50DA8000 - 0x50DAAFFF |
| 3         | 11           | 0x50DAC000 - 0x50DADFFF |
| 3         | 12           | 0x50DB0000 - 0x50DB2FFF |
| 3         | 13           | 0x50DB4000 - 0x50DB6FFF |
| 3         | 14           | 0x50DB8000 - 0x50DBAFFF |
| 3         | 15           | 0x50DBC000 - 0x50DBDFFF |

**using 128 bits of address space for each 72-bit memory*

### Bias memory

Total: 2 KiB (4 instances of 128 × 32) 

| **Group** | **Address Range**       |
| --------- | ----------------------- |
| 0         | 0x50108000 - 0x50109FFF |
| 1         | 0x50508000 - 0x50509FFF |
| 2         | 0x50908000 - 0x50909FFF |
| 3         | 0x50D08000 - 0x50D09FFF |

---

## Contributing Code

### Linting

Both projects are set up for `flake8`, `pylint` and `isort` to lint Python code. The line width is related to 100 (instead of the default of 80), and the number of lines per module was increased; configuration files are included in the projects. Shell code is linted by `shellcheck`, and YAML files by `yamllint`.
Code should not generate any warnings in any of the tools (some of the components in the `ai8x-training` project will create warnings as they are based on third-party code).

`flake8` and `pylint` need to be installed into both virtual environments:

```shell
(ai8x-synthesis) $ pip3 install flake8 pylint mypy isort
```

The GitHub projects use the [GitHub Super-Linter](https://github.com/github/super-linter) to automatically verify push operations and pull requests. The Super-Linter can be installed locally, see [installation instructions](https://github.com/github/super-linter/blob/master/docs/run-linter-locally.md).
To run locally, create a clean copy of the repository and run the following command from the project directory (i.e., `ai8x-training` or `ai8x-synthesis`): 

```shell
<<<<<<< HEAD
$ docker run --rm -e RUN_LOCAL=true -e VALIDATE_MARKDOWN=false -e VALIDATE_PYTHON_BLACK=false -e VALIDATE_ANSIBLE=false -e VALIDATE_EDITORCONFIG=false -e FILTER_REGEX_EXCLUDE="attic/.*|inspect_ckpt.py" -v `pwd`:/tmp/lint github/super-linter
=======
$ docker pull github/super-linter:latest
$ docker run --rm -e RUN_LOCAL=true -e VALIDATE_MARKDOWN=false -e VALIDATE_PYTHON_BLACK=false -e VALIDATE_ANSIBLE=false -e VALIDATE_EDITORCONFIG=false -e VALIDATE_JSCPD=false -e FILTER_REGEX_EXCLUDE="attic/.*|inspect_ckpt.py" -v `pwd`:/tmp/lint github/super-linter
>>>>>>> 688f1da0
```

### Submitting Changes

Do not try to push any changes into the master branch. Instead, create a fork and submit a pull request against the `develop` branch. The easiest way to do this is using a [graphical client](#Recommended-Software) such as Fork or GitHub Desktop.

*Note: After creating the fork, you must re-enable actions in the “Actions” tab of the repository on GitHub.*

The following document has more information:
https://github.com/MaximIntegratedAI/MaximAI_Documentation/blob/master/CONTRIBUTING.md

---<|MERGE_RESOLUTION|>--- conflicted
+++ resolved
@@ -1,10 +1,6 @@
 # MAX78000 Model Training and Synthesis
 
-<<<<<<< HEAD
-*Feb 10, 2021*
-=======
 _May 13, 2021_
->>>>>>> 688f1da0
 
 The Maxim Integrated AI project is comprised of four repositories:
 
@@ -59,11 +55,7 @@
 
 When going beyond simple models, model training does not work well without CUDA hardware acceleration. The network loader (“izer”) does not require CUDA, and very simple models can also be trained on systems without CUDA.
 
-<<<<<<< HEAD
-*Recommendation:* Unless TensorFlow support is required, install CUDA 11.1 on Ubuntu 20.04 LTS. Otherwise, install CUDA 10.2 on Ubuntu 18.04 LTS. See https://developer.nvidia.com/cuda-toolkit-archive.
-=======
 *Recommendation:* Install the latest version of CUDA 11 on Ubuntu 20.04 LTS. See https://developer.nvidia.com/cuda-toolkit-archive.
->>>>>>> 688f1da0
 
 *Note: When using multiple GPUs, the software will automatically use all available GPUs and distribute the workload. To prevent this, set the `CUDA_VISIBLE_DEVICES` environment variable. Use the `--gpus` command line argument to set the default GPU.*
 
@@ -98,32 +90,19 @@
 
 ### Project Installation
 
-<<<<<<< HEAD
-*The software in this project uses Python 3.8.6 or a later 3.8.x version.*
-
-It is not necessary to install Python 3.8.6 system-wide, or to rely on the system-provided Python. To manage Python versions, use `pyenv` (https://github.com/pyenv/pyenv).
-=======
 #### System Packages
 
 Some additional system packages are required, and installation of these additional packages requires administrator privileges. Note that this is the only time administrator privileges are required unless the optional Manifold is installed locally.
->>>>>>> 688f1da0
 
 ##### macOS
 
 On macOS (no CUDA support available) use:
 
 ```shell
-<<<<<<< HEAD
-$ brew install pyenv pyenv-virtualenv libomp libsndfile tcl-tk
-```
-
-On Linux:
-=======
 $ brew install libomp libsndfile tcl-tk
 ```
 
 ##### Linux (Ubuntu)
->>>>>>> 688f1da0
 
 ```shell
 $ sudo apt-get install -y make build-essential libssl-dev zlib1g-dev \
@@ -132,8 +111,6 @@
   libsndfile-dev portaudio19-dev
 ```
 
-<<<<<<< HEAD
-=======
 ###### RedHat Enterprise Linux / CentOS 8
 
 While Ubuntu 20.04 LTS is the supported distribution, the MAX78000 software packages run fine on all modern Linux distributions that also support CUDA. The *apt-get install* commands above must be replaced with distribution specific commands and package names. Unfortunately, there is no obvious 1:1 mapping between package names from one distribution to the next. The following example shows the commands needed for RHEL/CentOS 8.
@@ -173,7 +150,6 @@
 $ curl -L https://github.com/pyenv/pyenv-installer/raw/master/bin/pyenv-installer | bash  # NOTE: Verify contents of the script before running it!!
 ```
 
->>>>>>> 688f1da0
 Then, add to either `~/.bash_profile`, `~/.bashrc`, or `~/.profile` (as shown by the terminal output of the previous step):
 
 ```shell
@@ -181,29 +157,6 @@
 eval "$(pyenv virtualenv-init -)"
 ```
 
-<<<<<<< HEAD
-If you use zsh as the shell (default on macOS), add these same commands to  `~/.zshrc` in addition.
-
-Next, close the Terminal, open a new Terminal and install Python 3.8.6.
-
-On macOS:
-
-```shell
-$ env \
-  PATH="$(brew --prefix tcl-tk)/bin:$PATH" \
-  LDFLAGS="-L$(brew --prefix tcl-tk)/lib" \
-  CPPFLAGS="-I$(brew --prefix tcl-tk)/include" \
-  PKG_CONFIG_PATH="$(brew --prefix tcl-tk)/lib/pkgconfig" \
-  CFLAGS="-I$(brew --prefix tcl-tk)/include" \
-  PYTHON_CONFIGURE_OPTS="--with-tcltk-includes='-I$(brew --prefix tcl-tk)/include' --with-tcltk-libs='-L$(brew --prefix tcl-tk)/lib -ltcl8.6 -ltk8.6'" \
-  pyenv install 3.8.6
-```
-
-On Linux:
-
-```shell
-$ pyenv install 3.8.6
-=======
 If you use zsh as the shell (default on macOS), add these same commands to `~/.zprofile` or `~/.zshrc` in addition to adding them to the bash startup scripts.
 
 Next, close the Terminal, open a new Terminal and install Python 3.8.9.
@@ -225,7 +178,6 @@
 
 ```shell
 $ pyenv install 3.8.9
->>>>>>> 688f1da0
 ```
 
 #### git Environment
@@ -249,15 +201,9 @@
 
 #### Nervana Distiller
 
-<<<<<<< HEAD
-Nirvana Distiller is package for neural network compression and quantization. Network compression can reduce the memory footprint of a neural network, increase its inference speed and save energy. Distiller is automatically installed with the other packages.
-
-#### Uber Manifold
-=======
 Nirvana Distiller is package for neural network compression and quantization. Network compression can reduce the memory footprint of a neural network, increase its inference speed and save energy. Distiller is automatically installed as a git sub-module with the other packages.
 
 #### Uber Manifold (Optional)
->>>>>>> 688f1da0
 
 Manifold is a model-agnostic visual debugging tool for machine learning. Manifold can compare models, detects which subset of data a model is inaccurately predicting, and explains the potential cause of poor model performance by surfacing the feature distribution difference between better and worse-performing subsets of data.
 
@@ -360,61 +306,36 @@
 ```shell
 $ cd ai8x-training
 ```
-<<<<<<< HEAD
-If you want to use the “develop” branch (PyTorch), switch to “develop” using this optional step:
-=======
-If you want to use the “develop” branch, switch to “develop” using this optional step:
->>>>>>> 688f1da0
-
-```shell
-$ git checkout develop  # optional
-```
-
-<<<<<<< HEAD
-***For TensorFlow, make sure to switch to "develop-tf"*.**
-
-=======
->>>>>>> 688f1da0
+If you want to use the “develop” branch (PyTorch) or “develop-tf” branch (TensorFlow) , switch to “develop” or “develop-tf” using this optional step:
+
+```shell
+$ git checkout develop  # optional, or develop-tf for TensorFlow
+```
+
 Then continue with the following:
 
 ```shell
 $ git submodule update --init
-<<<<<<< HEAD
-$ pyenv local 3.8.6
-=======
 $ pyenv local 3.8.9
->>>>>>> 688f1da0
 $ python3 -m venv .
 $ source bin/activate
 (ai8x-training) $ pip3 install -U pip wheel setuptools
 ```
 
-<<<<<<< HEAD
-The next step differs depending on whether the system uses Linux with CUDA 11.1, or any other setup, and whether PyTorch or TensorFlow is used.
-**For PyTorch CUDA 11.1 on Linux:**
-
-
-```shell
-(ai8x-training) $ pip3 install -r requirements-cu111.txt
+The next step differs depending on whether the system uses Linux with CUDA 11.x, or any other setup, and whether PyTorch or TensorFlow is used.
+**For PyTorch CUDA 11.x on Linux:**
+
+
+```shell
+(ai8x-training) $ pip3 install -r requirements-cu11.txt
 ```
 
 **For all other PyTorch systems, including CUDA 10.2 on Linux:**
-=======
-The next step differs depending on whether the system uses Linux with CUDA 11.x, or any other setup.
-
-For CUDA 11.x on Linux:
-
-```shell
-(ai8x-training) $ pip3 install -r requirements-cu11.txt
-```
-
-For all other systems, including CUDA 10.2 on Linux:
->>>>>>> 688f1da0
 
 ```shell
 (ai8x-training) $ pip3 install -r requirements.txt
 ```
-**For TensorFlow (CUDA 11.0 or CPU, all operating systems):**
+**For TensorFlow (CUDA 11.x or CPU, all operating systems):**
 
 ```shell
 (ai8x-training) $ cd TensorFlow
@@ -431,8 +352,11 @@
 (ai8x-training) $ git checkout develop
 ```
 
-<<<<<<< HEAD
-##### Updates
+###### TensorFlow / Keras
+
+Support for TensorFlow / Keras is currently in the `develop-tf` branch.
+
+#### Updating to the Latest Version
 
 After additional testing, `develop` is merged into the main branch at regular intervals.
 
@@ -442,24 +366,7 @@
 
 In addition to code updated in the repository itself, submodules and Python libraries may have been updated as well.
 
-Major upgrades (such as updating from PyTorch 1.5 to PyTorch 1.7) are best done by removing all installed wheels. This can be achieved most easily by creating a new folder and starting from scratch at [Upstream Code](#Upstream Code). Starting from scratch is also recommended when upgrading the Python version.
-=======
-###### TensorFlow / Keras
-
-Support for TensorFlow / Keras is currently in the `develop-tf` branch.
-
-#### Updating to the Latest Version
-
-After additional testing, `develop` is merged into the main branch at regular intervals.
-
-After a small delay of typically a day, a “Release” tag is created on GitHub for all non-trivial merges into the main branch. GitHub offers email alerts for all activity in a project, or for new releases only. Subscribing to releases only substantially reduces email traffic.
-
-*Note: Each “Release” automatically creates a code archive. It is recommended to use a git client to access (pull from) the main branch of the repository using a git client instead of downloading the archives.*
-
-In addition to code updated in the repository itself, submodules and Python libraries may have been updated as well.
-
 Major upgrades (such as updating from PyTorch 1.7 to PyTorch 1.8) are best done by removing all installed wheels. This can be achieved most easily by creating a new folder and starting from scratch at [Upstream Code](#Upstream Code). Starting from scratch is also recommended when upgrading the Python version.
->>>>>>> 688f1da0
 
 For minor updates, pull the latest code and install the updated wheels:
 
@@ -467,11 +374,7 @@
 (ai8x-training) $ git pull
 (ai8x-training) $ git submodule update --init
 (ai8x-training) $ pip3 install -U pip setuptools
-<<<<<<< HEAD
-(ai8x-training) $ pip3 install -U -r requirements.txt # or requirements-cu111.txt with CUDA 11.1
-=======
 (ai8x-training) $ pip3 install -U -r requirements.txt # or requirements-cu11.txt with CUDA 11.x
->>>>>>> 688f1da0
 ```
 
 ##### Updates on Windows
@@ -534,30 +437,17 @@
 $ cd ai8x-synthesis
 ```
 
-<<<<<<< HEAD
-If you want to use the “develop” branch (PyTorch), switch to “develop” using this optional step:
-=======
-If you want to use the “develop” branch, switch to “develop” using this optional step:
->>>>>>> 688f1da0
-
-```shell
-$ git checkout develop  # optional
-```
-
-<<<<<<< HEAD
-***For TensorFlow, make sure to switch to "develop-tf"*.**
-
-=======
->>>>>>> 688f1da0
+If you want to use the “develop” (PyTorch) or “develop-tf” (TensorFlow) branch, switch to the appropriate branch using this optional step:
+
+```shell
+$ git checkout develop  # optional, use develop-tf for TensorFlow
+```
+
 Then continue:
 
 ```shell
 $ git submodule update --init
-<<<<<<< HEAD
-$ pyenv local 3.8.6
-=======
 $ pyenv local 3.8.9
->>>>>>> 688f1da0
 $ python3 -m venv .
 $ source bin/activate
 (ai8x-synthesis) $ pip3 install -U pip setuptools
@@ -568,13 +458,14 @@
 
 Branches and updates for `ai8x-synthesis` are handled similarly to the [`ai8x-training`](#Repository Branches) project.
 
-<<<<<<< HEAD
-=======
 **Installation is now Complete**
 
 With the installation of Training and Synthesis projects completed it is important to remember to activate the proper Python virtual environment when switching between projects. If scripts begin failing in a previously working environment, the cause might be that the incorrect virtual environment is active or that no virtual environment has been activated.
 
->>>>>>> 688f1da0
+##### Repository Branches and Updates
+
+Branches and updates for `ai8x-synthesis` are handled similarly to the [`ai8x-training`](#Repository Branches) project.
+
 ### Embedded Software Development Kit (SDK)
 
 The MAX78000 SDK is a git submodule of ai8x-synthesis. It is checked out automatically to a version compatible with the project into the folder `sdk`.
@@ -675,11 +566,8 @@
 
 *Note: Multi-pass also works with channel counts that are not a multiple of 64, and can be used with less than 64 active processors.*
 
-<<<<<<< HEAD
-=======
 *Note: For all multi-pass cases, the processor count per pass is rounded up to the next multiple of 4.*
 
->>>>>>> 688f1da0
 ### Streaming Mode
 
 The machine also implements a streaming mode. Streaming allows input data dimensions that exceed the available per-channel data memory in the accelerator.
@@ -875,13 +763,9 @@
 
 #### CHW
 
-<<<<<<< HEAD
-The input layer can alternatively also use the CHW format (sequence of channels), for example:
-=======
 The input layer can alternatively also use the CHW format (a sequence of channels). The highest frequency in this data format is the width or X-axis (W), and the lowest frequency is the channel. Assuming an RGB input, all red pixels are followed by all green pixels, followed by all blue pixels.
 
 Example:
->>>>>>> 688f1da0
 
 ![RRRRRR...GGGGGG...BBBBBB...](docs/CHW.png)
 
@@ -985,15 +869,10 @@
     * _rounding:_ 2×2 `AvgPool2d` of `[[0, 0], [0, 3]]` will return $\lfloor \frac{3}{4} \rceil = 1$.
   
 * The number of input channels must not exceed 1024 per layer.
-<<<<<<< HEAD
 
 * The number of output channels must not exceed 1024 per layer.
-=======
-
-* The number of output channels must not exceed 1024 per layer.
 
   * Bias is supported for up to 512 output channels per layer.
->>>>>>> 688f1da0
 
 * The number of layers must not exceed 32 (where pooling and element-wise operations do not add to the count when preceding a convolution).
 
@@ -1002,21 +881,12 @@
   * When using data greater than 90×91, `streaming` mode must be used.
   * When using `streaming` mode, the product of any layer’s input width, input height, and input channels divided by 64 rounded up must not exceed 2^21: $width * height * ⌈\frac{channels}{64}⌉ < 2^{21}$. _width_ and _height_ must not exceed 1023.
   * Streaming is limited to 8 layers or less, and is limited to four FIFOs (up to 4 input channels in CHW and up to 16 channels in HWC format), see [FIFOs](#FIFOs).
-<<<<<<< HEAD
-=======
   * For streaming layers, bias values may not be added correctly in all cases.
->>>>>>> 688f1da0
   
 * The weight memory supports up to 768 * 64 3×3 Q7 kernels (see [Number Format](#Number-Format)).
   When using 1-, 2- or 4 bit weights, the capacity increases accordingly.
   When using more than 64 input or output channels, weight memory is shared and effective capacity decreases.
   Weights must be arranged according to specific rules detailed in [Layers and Weight Memory](#Layers and Weight Memory).
-<<<<<<< HEAD
-
-* There are 16 instances of 32 KiB data memory. When not using streaming mode, any data channel (input, intermediate, or output) must completely fit into one memory instance. This limits the first-layer input to 181×181 pixels per channel in the CHW format. However, when using more than one input channel, the HWC format may be preferred, and all layer output are in HWC format as well. In those cases, it is required that four channels fit into a single memory instance -- or 91×90 pixels per channel.
-  Note that the first layer commonly creates a wide expansion (i.e., large number of output channels) that needs to fit into data memory, so the input size limit is mostly theoretical.
-=======
->>>>>>> 688f1da0
 
 * There are 16 instances of 32 KiB data memory. When not using streaming mode, any data channel (input, intermediate, or output) must completely fit into one memory instance. This limits the first-layer input to 181×181 pixels per channel in the CHW format. However, when using more than one input channel, the HWC format may be preferred, and all layer output are in HWC format as well. In those cases, it is required that four channels fit into a single memory instance -- or 91×90 pixels per channel.
   Note that the first layer commonly creates a wide expansion (i.e., large number of output channels) that needs to fit into data memory, so the input size limit is mostly theoretical.
@@ -1026,11 +896,7 @@
   
   * `Flatten` functionality is available to convert 2D input data for use by fully connected layers, see [Fully Connected Layers](#Fully Connected \(Linear\) Layers).
   
-<<<<<<< HEAD
-  * When “flattening” two-dimensional data, the input dimensions (C×H×W) must satisfy H×W ≤ 256 and C ≤ 64. Pooling cannot be used at the same time as flattening.
-=======
   * When “flattening” two-dimensional data, the input dimensions (C×H×W) must satisfy C×H×W ≤ 16384. Pooling cannot be used at the same time as flattening.
->>>>>>> 688f1da0
   
   * Element-wise operators support from 2 up to 16 inputs.
   
@@ -1046,11 +912,7 @@
 
 m×n fully connected layers can be realized in hardware by “flattening” 2D input data of dimensions C×H×W into m=C×H×W channels of 1×1 input data. The hardware will produce n channels of 1×1 output data. When chaining multiple fully connected layers, the flattening step is omitted. The following picture shows 2D data, the equivalent flattened 1D data, and the output.
 
-<<<<<<< HEAD
-For MAX78000/MAX78002, the product H×W must not exceed 256, and C must not exceed 64.
-=======
 For MAX78000/MAX78002, the product C×H×W must not exceed 16384.
->>>>>>> 688f1da0
 
 ![MLP](docs/MLP.png)
 
@@ -1071,11 +933,8 @@
 The `ai84net.py` and `ai85net.py` files contain models that fit into AI84’s weight memory. These models rely on the MAX78000/MAX78002 hardware operators that are defined in `ai8x.py`.
 
 To train the FP32 model for MNIST on MAX78000, run `scripts/train_mnist.sh` from the `ai8x-training` project. This script will place checkpoint files into the log directory. Training makes use of the Distiller framework, but the `train.py` software has been modified slightly to improve it and add some MAX78000/MAX78002 specifics.
-<<<<<<< HEAD
-=======
 
 Since training can take hours or days, the training script does not overwrite any weights previously produced. Results are placed in sub-directories under `logs/` named with date and time when training began. The latest results are always soft-linked to by `latest-log_dir` and `latest_log_file`.
->>>>>>> 688f1da0
 
 ### Command Line Arguments
 
@@ -1087,11 +946,7 @@
 | *Device selection*         |                                                              |                                 |
 | `--device`                 | Set device (default: AI84)                                   | `--device MAX78000`             |
 | *Model and dataset*        |                                                              |                                 |
-<<<<<<< HEAD
-| `-a`, `--arch`             | Set model (collected from models folder)                     | `--model ai85net5`              |
-=======
 | `-a`, `--arch`, `--model` | Set model (collected from models folder)                     | `--model ai85net5`              |
->>>>>>> 688f1da0
 | `--dataset`                | Set dataset (collected from datasets folder)                 | `--dataset MNIST`               |
 | `--data`                   | Path to dataset (default: data)                              | `--data /data/ml`               |
 | *Training*                 |                                                              |                                 |
@@ -1103,32 +958,19 @@
 | `--resume-from`            | Resume from previous checkpoint                              | `--resume-from chk.pth.tar`     |
 | `--qat-policy`             | Define QAT policy in YAML file (default: qat_policy.yaml). Use ‘’None” to disable QAT. | `--qat-policy qat_policy.yaml`  |
 | *Display and statistics*   |                                                              |                                 |
-<<<<<<< HEAD
-=======
 | `--enable-tensorboard` | Enable logging to TensorBoard (default: disabled) | |
->>>>>>> 688f1da0
 | `--confusion`              | Display the confusion matrix                                 |                                 |
 | `--param-hist`             | Collect parameter statistics                                 |                                 |
 | `--pr-curves`              | Generate precision-recall curves                             |                                 |
 | `--embedding`              | Display embedding (using projector)                          |                                 |
 | *Hardware*                 |                                                              |                                 |
-<<<<<<< HEAD
-| `--use-bias`               | The `bias=True` parameter is passed to the model. The effect of this parameter is model dependent (the parameter is either ignored, effective for some operations, or all operations). |                                 |
-=======
 | `--use-bias`               | The `bias=True` parameter is passed to the model. The effect of this parameter is model dependent (the parameter does nothing, effects some operations, or all operations). |                                 |
->>>>>>> 688f1da0
 | `--avg-pool-rounding`      | Use rounding for AvgPool                                     |                                 |
 | *Evaluation*               |                                                              |                                 |
 | `-e`, `--evaluate`         | Evaluate previously trained model                            |                                 |
 | `--8-bit-mode`, `-8`       | Simluate quantized operation for hardware device (8-bit data) |                                 |
 | `--exp-load-weights-from`  | Load weights from file                                       |                                 |
 | *Export*                   |                                                              |                                 |
-<<<<<<< HEAD
-| `--summary onnx`           | Export trained model to ONNX (default name: to model.onnx)   |                                 |
-| `--summary onnx_simplified` | Export trained model to simplified ONNX file (default name: model.onnx) |                                 |
-| `--summary-filename`       | Change the file name for the exported model                  | `--summary-filename mnist.onnx` |
-| `--save-sample`            | Save data[index] from the test set to a NumPy pickle for use as sample data | `--save-sample 10`              |
-=======
 | `--summary onnx`           | Export trained model to ONNX (default name: to model.onnx) — *see description below* |                                 |
 | `--summary onnx_simplified` | Export trained model to simplified ONNX file (default name: model.onnx) |                                 |
 | `--summary-filename`       | Change the file name for the exported model                  | `--summary-filename mnist.onnx` |
@@ -1137,7 +979,6 @@
 #### ONNX Model Export
 
 The ONNX model export (via `--summary onnx` or `--summary onnx_simplified`) is primarily intended for visualization of the model. ONNX does not support all of the operators that `ai8x.py` uses, and these operators are therefore removed from the export (see function `onnx_export_prep()` in `ai8x.py`). The ONNX file does contain the trained weights and *may* therefore be usable for inference under certain circumstances. However, it is important to note that the ONNX file **will not** be usable for training (for example, the ONNX `floor` operator has a  gradient of zero which is incompatible with quantization-aware training as implemented in `ai8x.py`).
->>>>>>> 688f1da0
 
 ### Observing GPU Resources
 
@@ -1237,7 +1078,7 @@
 
 When using the `-8` command line switch, all module outputs are quantized to 8-bit in the range  [-128...+127] to simulate hardware behavior. The last layer can optionally use 32-bit output for increased precision. This is simulated by adding the parameter `wide=True` to the module function call.
 
-##### Weights: Quantization Aware Training (QAT)
+##### Weights: Quantization Aware Training (QAT) - Only supported in PyTorch
 
 Quantization-aware training (QAT) is enabled by default. QAT is controlled by a policy file, specified by `--qat-policy`.
 
@@ -1249,11 +1090,8 @@
 
 Quantization-aware training can be <u>disabled</u> by specifying `--qat-policy None`.
 
-<<<<<<< HEAD
-=======
 For more information, please also see [Quantization](#Quantization).
 
->>>>>>> 688f1da0
 #### Batch Normalization
 
 Batch normalization after `Conv1d` and  `Conv2d` layers is supported using “fusing”. The fusing operation merges the effect of batch normalization layers into the parameters of the preceding convolutional layer. For detailed information about batch normalization fusing/folding, see Section 3.2 of the following paper: https://arxiv.org/pdf/1712.05877.pdf.
@@ -1361,15 +1199,9 @@
 Quantization-aware training is the better performing approach. It is enabled by default. QAT learns additional parameters during training that help with quantization (see [Weights: Quantization Aware Training (QAT)](#Weights: Quantization Aware Training (QAT)). No additional arguments are needed for `quantize.py`.
 
 #### Post-Training Quantization
-<<<<<<< HEAD
 
 This approach is also called *”naive quantization”*. It should be used when  `--qat-policy None` is specified for training. 
 
-=======
-
-This approach is also called *”naive quantization”*. It should be used when  `--qat-policy None` is specified for training. 
-
->>>>>>> 688f1da0
 While several approaches for clipping are implemented in `quantize.py`, clipping with a simple fixed scale factor performs best, based on experimental results. The approach requires the clamping operators implemented in `ai8x.py`.
 
 Note that the “optimum” scale factor for simple clipping is highly dependent on the model and weight data. For the MNIST example, a `--scale 0.85` works well. For the CIFAR-100 example on the other hand, Top-1 performance is 30 points better with `--scale 1.0`.
@@ -1509,10 +1341,7 @@
 | `--softmax`              | Add software Softmax functions to generated code             |                                 |
 | `--boost`                | Turn on a port pin to boost the CNN supply                   | `--boost 2.5`                   |
 | `--timer`                | Insert code to time the inference using a timer              | `--timer 0`                     |
-<<<<<<< HEAD
-=======
 | `--no-wfi` | Do not use WFI instructions when waiting for CNN completion |  |
->>>>>>> 688f1da0
 | *File names*             |                                                              |                                 |
 | `--c-filename`           | Main C file name base (default: main.c)                      | `--c-filename main.c`           |
 | `--api-filename`         | API C file name (default: cnn.c)                             | `--api-filename cnn.c`          |
@@ -1685,14 +1514,6 @@
 
 `processors` specifies which processors will handle the input data. The processor map must match the number of input channels, and the input data format. For example, in CHW format, processors must be attached to different data memory instances.
 
-<<<<<<< HEAD
-`processors` is specified as a 64-bit hexadecimal value.
-
-*Note: When using multi-pass (i.e., using more than 64 channels), the number processors is an integer division of the channel count, rounded up. For example, 60 processors are specified for 120 channels.*
-
-Example for three processors 0, 4, and 8:
-	 `processors: 0x0000000000000111`
-=======
 `processors` is specified as a 64-bit hexadecimal value. Dots (‘.’) and a leading ‘0x’ are ignored.
 
 *Note: When using multi-pass (i.e., using more than 64 channels), the number processors is an integer division of the channel count, rounded up to the next multiple of 4. For example, 52 processors are required for 100 channels (since 100 div 2 = 50, and 52 is the next multiple of 4). For best efficiency, use channel counts that are multiples of 4.*
@@ -1702,18 +1523,10 @@
 
 Example for four processors 0, 1, 2, and 3:
 ​	 `processors: 0x0000.0000.0000.000f`
->>>>>>> 688f1da0
-
-Example for four processors 0, 1, 2, and 3:
-​	 `processors: 0x000000000000000f`
 
 ##### `output_processors` (Optional)
 
-<<<<<<< HEAD
-`output_processors` specifies which data memory instances and 32-bit word offsets to use for the layer’s output data. When not specified, this key defaults to the next layer’s `processors`, or, for the last layer, to the global `output_map`. `output_processors` is specified as a 64-bit hexadecimal value.
-=======
 `output_processors` specifies which data memory instances and 32-bit word offsets to use for the layer’s output data. When not specified, this key defaults to the next layer’s `processors`, or, for the last layer, to the global `output_map`. `output_processors` is specified as a 64-bit hexadecimal value. Dots (‘.’) and a leading ‘0x’ are ignored.
->>>>>>> 688f1da0
 
 ##### `out_offset` (Optional)
 
@@ -1815,11 +1628,8 @@
 | 1-bit               | 7                          | $[-22, +8]$                        |
 
 Using `output_shift` can help normalize data, particularly when using small weights. By default, `output_shift` is generated by the training software, and it is used for batch normalization as well as quantization-aware training.
-<<<<<<< HEAD
-=======
 
 *Note:* When using 32-bit wide outputs in the final layer, no hardware shift is performed and `output_shift` is ignored.
->>>>>>> 688f1da0
 
 Example:
 	`output_shift: 2`
@@ -1915,12 +1725,8 @@
 
 ##### `write_gap` (Optional)
 
-<<<<<<< HEAD
-`write_gap` specifies the number of words that should be skipped during write operations (i.e., write every *n*th word). This creates an interleaved output that can be used as the input for subsequent layers that use an element-wise operation, or to concatenate multiple inputs to form data with more than 64 channels.
-=======
 `write_gap` specifies the number of channels that should be skipped during write operations (this value is multiplied with the output multi-pass, i.e., write every *n*th word where *n = write_gap × output_multipass*). This creates an interleaved output that can be used as the input for subsequent layers that use an element-wise operation, or to concatenate multiple inputs to form data with more than 64 channels.
 Set `write_gap` to `1` to produce output for a subsequent two-input element-wise operation.
->>>>>>> 688f1da0
 
 Example:
 	`write_gap: 1`
@@ -2196,12 +2002,6 @@
 
 An inference is started by configuring registers and weights, loading the input, and enabling processing.  This code is automatically generated—see the `cnn_init()`, `cnn_load_weights()`, `cnn_load_bias()`, `cnn_configure()`, and `load_input()` functions. The sample data can be used as a self-checking feature on device power-up since the output for the sample data is known.
 To start the accelerator, use `cnn_start()`. The `load_input()` function is called either before `cnn_start()`, or after `cnn_start()`, depending on whether FIFOs are used. To run a second inference with new data, call `cnn_start()` again (after or before loading the new data input using load_input()`).
-<<<<<<< HEAD
-
-The MAX78000/MAX78002 accelerator can generate an interrupt on completion, and it will set a status bit (see `cnn.c`). The resulting data can now be unloaded from the accelerator (code for this is also auto-generated in `cnn_unload()`).
-
-To run another inference, ensure all groups are disabled (stopping the state machine, as shown in `cnn_init()`). Next, load the new input data and start processing.
-=======
 
 The MAX78000/MAX78002 accelerator can generate an interrupt on completion, and it will set a status bit (see `cnn.c`). The resulting data can now be unloaded from the accelerator (code for this is also auto-generated in `cnn_unload()`).
 
@@ -2217,15 +2017,10 @@
 
 `int check_output(void);`
 This function verifies that the known-answer test works correctly in hardware (using the example input). This function is typically not needed in the final application.
->>>>>>> 688f1da0
 
 `int main(void);`
 This is the main function and can serve as a template for the user application. It shows the correct sequence of operations to initialize, load, run, and unload the CNN accelerator.
 
-<<<<<<< HEAD
-`ai8xize.py` can generate a call to a software Softmax function using the command line switch `--softmax`. That function is provided in the `assets/device-all` folder. To use the provided software Softmax on MAX78000/MAX78002, the last layer output should be 32-bit wide (`output_width: 32`).
-=======
->>>>>>> 688f1da0
 
 #### Overview of the Generated API Functions
 
@@ -2281,57 +2076,6 @@
 
 ![softmax](docs/softmax.png)
 
-<<<<<<< HEAD
-#### Overview of the Generated API functions
-
-The API code (in `cnn.c` by default) is auto-generated. It is data independent, but differs depending on the network. This simplifies replacing the network while keeping the remainder of the code intact.
-
-The functions that do not return `void` return either `CNN_FAIL` or `CNN_OK` as specified in the auto-generated `cnn.h` header file. The header file also contains a definition for the number of outputs of the network (`CNN_NUM_OUTPUTS`). In limited circumstances, this can make the wrapper code somewhat network independent.
-
-`int cnn_enable(uint32_t clock_source, uint32_t clock_divider);`
-Enable clocks (from `clock_source` with `clock_divider`) and power to the accelerator; also enable the accelerator interrupt. By default, on MAX78000, the accelerator runs at 50 MHz (APB clock or PCLK divided by 1).
-
-`int cnn_disable(void);`
-Disable clocks and power to the accelerator.
-
-`int cnn_init(void);`
-Perform minimum accelerator initialization so it can be configured or restarted.
-
-`int cnn_configure(void);`
-Configure the accelerator for the given network.
-
-`int cnn_load_weights(void);`
-Load the accelerator weights.
-
-`int cnn_verify_weights(void);`
-Verify the accelerator weights (used for debug only).
-
-`int cnn_load_bias(void);`
-Load accelerator the bias values (if needed).
-
-`int cnn_start(void);`
-Start accelerator processing.
-
-`int cnn_stop(void);`
-Force-stop the accelerator regardless of whether it has finished or not.
-
-`int cnn_continue(void);`
-Continue accelerator processing after force-stopping it.
-
-`int cnn_unload(uint32_t *out_buf);`
-Unload the results from the accelerator. The output buffer must be 32-bit aligned (round up to the next 32-bit size when using 8-bit outputs).
-
-`int cnn_boost_enable(mxc_gpio_regs_t *port, uint32_t pin);`
-Turn on the boost circuit on `port`.`pin`. This is only needed for very energy intense networks. Use the `--boost` command line option to insert calls to this function in the wrapper code.
-
-`int cnn_boost_disable(mxc_gpio_regs_t *port, uint32_t pin);`
-Turn off the boost circuit connected to `port`.`pin`.
-
-#### Contents of the device-all Folder
-
-* For MAX78000/MAX78002, the software Softmax is implemented in `softmax.c`.
-* A template for the `cnn.h` header file in `templatecnn.h`. The template is customized during code generation.
-=======
 
 #### Generated Files and Upgrading the CNN Model
 
@@ -2422,7 +2166,6 @@
 * `--ignore-streaming` ignores all `streaming` statements in the YAML file. Note that this typically only works when the sample input is replaced with a different, lower-dimension sample input (for example, use 3×32×32 instead of 3×128×128).
 
   
->>>>>>> 688f1da0
 
 #### Energy Measurement
 
@@ -2432,24 +2175,16 @@
 
 *Note: MAX78000 uses LED1 and LED2 to trigger power measurement via MAX32625 and MAX34417.*
 
-<<<<<<< HEAD
-See https://github.com/MaximIntegratedAI/MaximAI_Documentation/blob/master/MAX78000_Evaluation_Kit/MAX78000%20Power%20Monitor%20and%20Energy%20Benchmarking%20Guide.pdf for more information about benchmarking.
+See the [benchmarking guide](https://github.com/MaximIntegratedAI/MaximAI_Documentation/blob/master/MAX78000_Evaluation_Kit/MAX78000%20Power%20Monitor%20and%20Energy%20Benchmarking%20Guide.pdf) for more information about benchmarking.
+
+
 
 ## Further Information
 
-Additional information about the evaluation kits, and the software development kit (SDK) is available on the web at https://github.com/MaximIntegratedAI/aximAI_Documentation
-=======
-See the [benchmarking guide](https://github.com/MaximIntegratedAI/MaximAI_Documentation/blob/master/MAX78000_Evaluation_Kit/MAX78000%20Power%20Monitor%20and%20Energy%20Benchmarking%20Guide.pdf) for more information about benchmarking.
-
-
-
-## Further Information
-
 Additional information about the evaluation kits, and the software development kit (SDK) is available on the web at https://github.com/MaximIntegratedAI/MaximAI_Documentation
 
 
 
->>>>>>> 688f1da0
 
 ---
 
@@ -2658,12 +2393,8 @@
 To run locally, create a clean copy of the repository and run the following command from the project directory (i.e., `ai8x-training` or `ai8x-synthesis`): 
 
 ```shell
-<<<<<<< HEAD
-$ docker run --rm -e RUN_LOCAL=true -e VALIDATE_MARKDOWN=false -e VALIDATE_PYTHON_BLACK=false -e VALIDATE_ANSIBLE=false -e VALIDATE_EDITORCONFIG=false -e FILTER_REGEX_EXCLUDE="attic/.*|inspect_ckpt.py" -v `pwd`:/tmp/lint github/super-linter
-=======
 $ docker pull github/super-linter:latest
 $ docker run --rm -e RUN_LOCAL=true -e VALIDATE_MARKDOWN=false -e VALIDATE_PYTHON_BLACK=false -e VALIDATE_ANSIBLE=false -e VALIDATE_EDITORCONFIG=false -e VALIDATE_JSCPD=false -e FILTER_REGEX_EXCLUDE="attic/.*|inspect_ckpt.py" -v `pwd`:/tmp/lint github/super-linter
->>>>>>> 688f1da0
 ```
 
 ### Submitting Changes
