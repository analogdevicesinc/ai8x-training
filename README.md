--- conflicted
+++ resolved
@@ -235,25 +235,15 @@
 (ai8x-training) $ pip3 install -U pip wheel setuptools
 ```
 
-<<<<<<< HEAD
 The next step differs depending on whether the system uses Linux with CUDA 11.1, or any other setup, 
 and whether PyTorch or TensorFlow is used.
-=======
-The next step differs depending on whether the system uses Linux with CUDA 11.1, or any other setup.
->>>>>>> 86e54c7d
-
 For CUDA 11.1 on Linux:
 
 ```shell
 (ai8x-training) $ pip3 install -r requirements-cu111.txt
 ```
 
-<<<<<<< HEAD
 For all other PyTorch setups, including CUDA 10.2  and CUDA 11.1 on Linux:
-=======
-For all other systems, including CUDA 10.2 on Linux:
->>>>>>> 86e54c7d
-
 ```shell
 (ai8x-training) $ pip3 install -r requirements.txt
 ```
@@ -1027,7 +1017,6 @@
 The `quantize.py` software quantizes an existing PyTorch checkpoint file and writes out a new PyTorch checkpoint file that can then be used to evaluate the quality of the quantized network, using the same PyTorch framework used for training. The same new checkpoint file will also be used to feed the [Network Loader](#Network-Loader).
 
 #### Quantization-Aware Training (QAT)
-<<<<<<< HEAD
 
 Quantization-aware training is the better performing approach. It is enabled by default. QAT learns additional parameters during training that help with quantization (see [Weights: Quantization Aware Training (QAT)](#Weights: Quantization Aware Training (QAT)). No additional arguments are needed for `quantize.py`.
 
@@ -1037,17 +1026,6 @@
 
 While several approaches for clipping are implemented in `quantize.py`, clipping with a simple fixed scale factor performs best, based on experimental results. The approach requires the clamping operators implemented in `ai8x.py`.
 
-=======
-
-Quantization-aware training is the better performing approach. It is enabled by default. QAT learns additional parameters during training that help with quantization (see [Weights: Quantization Aware Training (QAT)](#Weights: Quantization Aware Training (QAT)). No additional arguments are needed for `quantize.py`.
-
-#### Post-Training Quantization
-
-This approach is also called *”naive quantization”*. It should be used when  `--qat-policy None` is specified for training. 
-
-While several approaches for clipping are implemented in `quantize.py`, clipping with a simple fixed scale factor performs best, based on experimental results. The approach requires the clamping operators implemented in `ai8x.py`.
-
->>>>>>> 86e54c7d
 Note that the “optimum” scale factor for simple clipping is highly dependent on the model and weight data. For the MNIST example, a `--scale 0.85` works well. For the CIFAR-100 example on the other hand, Top-1 performance is 30 points better with `--scale 1.0`.
 
 #### Command Line Arguments
