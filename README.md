<<<<<<< HEAD
# MAX78000 Model Training and Synthesis 

_October 12, 2020_
=======
# MAX78000 Model Training and Synthesis

_October 14, 2020_
>>>>>>> f48dd56c

The Maxim Integrated AI project is comprised of four repositories:

1. **Start here**: [Top Level Documentation](https://github.com/MaximIntegratedAI/MaximAI_Documentation)
2. The software development kit (SDK), which contains drivers and example programs ready to run on the Evaluation Kit:
    [MAX78000_SDK](https://github.com/MaximIntegratedAI/MAX78000_SDK)
3. The training repository, which is used for deep learning *model development and training*:
    [ai8x-training](https://github.com/MaximIntegratedAI/ai8x-training) **(described in this document)**
4. The synthesis repository, which is used to *convert a trained model into C code* using the “izer” tool:
    [ai8x-synthesis](https://github.com/MaximIntegratedAI/ai8x-synthesis) **(described in this document)**

_Open the `.md` version of this file in a markdown enabled viewer, for example Typora (http://typora.io).
See https://github.com/adam-p/markdown-here/wiki/Markdown-Cheatsheet for a description of Markdown. A [PDF copy of this file](README.pdf) is available in this repository. The GitHub rendering of this document does not show the formulas or the clickable table of contents._

---

[TOC]

## Part Numbers

This document covers several of Maxim’s ultra-low power machine learning accelerator systems. They are sometimes referred to by their die types. The following shows the die types and their corresponding part numbers:

| Die Type | Part Number(s)            |
| -------- | ------------------------- |
| *AI84*   | *Unreleased test chip*    |
| **AI85** | **MAX78000**              |
| AI87     | MAX78002 (in development) |

## Overview

The following graphic shows an overview of the development flow:

![Development Flow](docs/DevelopmentFlow.png)

## Installation

### File System Layout

Including the SDK, the expected/resulting file system layout will be:

    ..../ai8x-training/
    ..../ai8x-synthesis/
    ..../ai8x-synthesis/sdk/
    ..../manifold/

where “....” is the project root, for example `~/Documents/Source/AI`.

### Prerequisites

This software currently supports Ubuntu 18.04 LTS.
*Note: Ubuntu 20.04 LTS works, but requires CUDA 11 which is not yet officially supported by PyTorch.*
The server version is sufficient, see https://ubuntu.com/download/server.
*Note: The Windows Subsystem for Linux (WSL) currently does <u>not</u> support CUDA.*

When going beyond simple tests, model training requires CUDA hardware acceleration (the network loader does not require CUDA).

On Ubuntu 18.04 LTS, install CUDA 10.2. On Ubuntu 20.04 LTS, install CUDA 11.1.
https://developer.nvidia.com/cuda-toolkit-archive

*Note: When using multiple GPUs, the software will automatically use all available GPUs and distribute the workload. To prevent this, set the `CUDA_VISIBLE_DEVICES` environment variable. Use the `--gpus` command line argument to set the default GPU.*

#### Shared (Multi-User) and Remote Systems

On a shared (multi-user) system that has previously been set up, only local installation is needed. CUDA and any `apt-get` or `brew` tasks are not necessary.

The `screen` command can be used inside a remote terminal to disconnect a session from the controlling terminal, so that a long running training session doesn’t abort due to network issues, or local power saving. In addition, screen can log all console output to a text file.

Example:

```shell
$ ssh targethost
targethost$ screen -L # or screen -r to resume, screen -list to list
targethost$
Ctrl+A,D to disconnect
```

`man screen` has more information.

#### Recommended Software

The following software is optional, and can be replaced with other similar software of the user’s choosing.

1. Visual Studio Code (Editor, Free), https://code.visualstudio.com, with the “Remote - SSH” plugin
2. Typora (Markdown Editor, Free during beta), http://typora.io
3. CoolTerm (Serial Terminal, Free), http://freeware.the-meiers.org
   or Serial ($30), https://apps.apple.com/us/app/serial/id877615577?mt=12
4. Git Fork (Graphical Git Client, $50), https://git-fork.com
   or GitHub Desktop (Graphical Git Client, Free), https://desktop.github.com
5. Beyond Compare (Diff and Merge Tool, $60), https://scootersoftware.com

### Project Installation

*The software in this project requires Python 3.6.9 or a later 3.6.x version. Versions 3.7/3.8/3.9 are not yet supported.*

It is not necessary to install Python 3.6.9 system-wide, or to rely on the system-provided Python. To manage Python versions, use `pyenv` (https://github.com/pyenv/pyenv).

On macOS (no CUDA support available):

```shell
$ brew install pyenv pyenv-virtualenv libomp libsndfile
```

On Ubuntu 18.04 LTS/20.04 LTS:

```shell
$ sudo apt-get install -y make build-essential libssl-dev zlib1g-dev \
  libbz2-dev libreadline-dev libsqlite3-dev wget curl llvm \
  libncurses5-dev libncursesw5-dev xz-utils tk-dev libffi-dev liblzma-dev \
  libsndfile-dev portaudio19-dev
$ curl -L https://github.com/pyenv/pyenv-installer/raw/master/bin/pyenv-installer | bash
```

Then, add to either `~/.bash_profile`, `~/.bashrc` or `~/.profile` (as shown by the terminal output of the previous step):

```shell
eval "$(pyenv init -)"
eval "$(pyenv virtualenv-init -)"
```

Next, close the Terminal and install Python 3.6.9:

```shell
$ pyenv install 3.6.9
```

#### git Environment

If the local git environment has not been previously configured, add the following commands to configure e-mail and name. The e-mail must match GitHub (including upper/lower case):

```shell
$ git config --global user.email "first.last@maximintegrated.com"
$ git config --global user.name "First Last"
```

#### Project Root

For convenience, define a shell variable named `AI_PROJECT_ROOT`:

```shell
$ export AI_PROJECT_ROOT="$HOME/Documents/Source/AI"
```

Add this line to `~/.profile`.

#### Nervana Distiller

Nirvana Distiller is package for neural network compression and quantization. Network compression can reduce the memory footprint of a neural network, increase its inference speed and save energy. Distiller is automatically installed with the other packages.

On macOS, add the following to `~/.matplotlib/matplotrc`:

    backend: TkAgg

#### Uber Manifold

Manifold is a model-agnostic visual debugging tool for machine learning. Manifold can compare models, detects which subset of data a model is inaccurately predicting, and explains the potential cause of poor model performance by surfacing the feature distribution difference between better and worse-performing subsets of data.

There is a hosted version of Manifold at http://manifold.mlvis.io/. To install it locally (for IP reasons and higher speed):

On macOS,

```shell
brew install yarn npm
```

On Ubuntu 18.04 LTS,

```shell
$ cd $AI_PROJECT_ROOT
$ curl -sS https://dl.yarnpkg.com/debian/pubkey.gpg | sudo apt-key add -
$ echo "deb https://dl.yarnpkg.com/debian/ stable main" | sudo tee /etc/apt/sources.list.d/yarn.list
$ curl -sL https://deb.nodesource.com/setup_13.x | sudo -E bash -
$ sudo apt-get update
$ sudo apt-get install -y nodejs yarn
```

On both Mac and Linux:

```shell
$ git clone https://github.com/uber/manifold.git
$ cd manifold
$ yarn
# ignore warnings
$ cd examples/manifold
$ yarn
# ignore warnings
```

#### Windows Systems

Windows/MS-DOS is not supported for training networks at this time. *This includes the Windows Subsystem for Linux (WSL) since it currently lacks CUDA support.*

### Upstream Code

Change to the project root and run the following commands. Use your GitHub credentials when prompted.

```shell
$ cd $AI_PROJECT_ROOT
$ git clone https://github.com/MaximIntegratedAI/ai8x-training.git
$ git clone https://github.com/MaximIntegratedAI/ai8x-synthesis.git
```

#### Creating the Virtual Environment

To create the virtual environment and install basic wheels:

```shell
$ cd ai8x-training
$ git submodule update --init
$ pyenv local 3.6.9
$ python3 -m venv .
$ source bin/activate
(ai8x-training) $ pip3 install -U pip wheel setuptools
```

The next step differs depending on whether the system uses Linux with CUDA 10.1, or any other setup.

For CUDA 10.1 on Linux:

```shell
(ai8x-training) $ pip3 install -r requirements-cu101.txt
```

For all other systems, including CUDA 10.2 and CUDA 11.1 on Linux:

```shell
(ai8x-training) $ pip3 install -r requirements.txt
```

##### Repository Branches

By default, the `master` branch is checked out. This branch has been tested more rigorously than the `develop` branch. `develop`, on the other hand, contains the latest improvements to the project. To switch to `develop`, use the following command:

```shell
(ai8x-training) $ git checkout develop
```

##### Updating the Project

Major upgrades (such as updating from PyTorch 1.3.1 to PyTorch 1.5.1) are best done by removing all installed wheels. This can be achieved most easily by creating a new folder and starting from scratch at [Upstream Code](#Upstream Code). 

For minor updates, pull the latest code and install the updated wheels:

```shell
(ai8x-training) $ git pull
(ai8x-training) $ git submodule update --init
(ai8x-training) $ pip3 install -U pip setuptools
(ai8x-training) $ pip3 install -U -r requirements.txt # or requirements-cu101.txt with CUDA 10.1
```

#### Synthesis Project

The `ai8x-synthesis` project does not require CUDA.

Start by deactivating the `ai8x-training` environment if it is active.

```shell
(ai8x-training) $ deactivate
```

Then, create a second virtual environment:

```shell
$ cd $AI_PROJECT_ROOT
$ cd ai8x-synthesis
$ git submodule update --init
$ pyenv local 3.6.9
$ python3 -m venv .
$ source bin/activate
(ai8x-synthesis) $ pip3 install -U pip setuptools
(ai8x-synthesis) $ pip3 install -r requirements.txt
```

##### Repository Branches

By default, the `master` branch is checked out. This branch has been tested more rigorously than the `develop` branch. `develop`, on the other hand, contains the latest improvements to the project. To switch to `develop`, use the following command:

```shell
(ai8x-synthesis) $ git checkout develop
```

##### Updating the Project

Major upgrades (such as updating from PyTorch 1.3.1 to PyTorch 1.5.1) are best done by removing all installed wheels. This can be achieved most easily by creating a new folder and starting from scratch at [Upstream Code](#Upstream Code). 

To pull the latest code and install the updated wheels, use:

```shell
(ai8x-synthesis) $ git pull
(ai8x-synthesis) $ git submodule update --init
(ai8x-synthesis) $ pip3 install -U pip setuptools
(ai8x-synthesis) $ pip3 install -U -r requirements.txt
```

### Embedded Software Development Kit (SDK)

The MAX78000 SDK is a git submodule of ai8x-synthesis. It is checked out automatically to a version compatible with the project into the folder `sdk`.

***If the embedded C compiler is run on Windows instead of Linux, ignore this section*** *and install the Maxim SDK executable, see https://github.com/MaximIntegratedAI/MaximAI_Documentation.*

The Arm embedded compiler can be downloaded from [https://developer.arm.com/tools-and-software/open-source-software/developer-tools/gnu-toolchain/gnu-rm/downloads](https://developer.arm.com/tools-and-software/open-source-software/developer-tools/gnu-toolchain/gnu-rm/downloads).

The RISC-V embedded compiler can be downloaded from [https://github.com/xpack-dev-tools/riscv-none-embed-gcc-xpack/releases/](https://github.com/xpack-dev-tools/riscv-none-embed-gcc-xpack/releases/).

Add the following to your `~/.profile`, adjusting for the actual `PATH` to the compilers:

```shell
echo $PATH | grep -q -s "/usr/local/gcc-arm-none-eabi-9-2019-q4-major/bin"
if [ $? -eq 1 ] ; then
    PATH=$PATH:/usr/local/gcc-arm-none-eabi-9-2019-q4-major/bin
    export PATH
    ARMGCC_DIR=/usr/local/gcc-arm-none-eabi-9-2019-q4-major
    export ARMGCC_DIR
fi

echo $PATH | grep -q -s "/usr/local/riscv-none-embed-gcc/8.3.0-1.1/bin"
if [ $? -eq 1 ] ; then
    PATH=$PATH:/usr/local/riscv-none-embed-gcc/8.3.0-1.1/bin
    export PATH
    RISCVGCC_DIR=/usr/local/riscv-none-embed-gcc/8.3.0-1.1
    export RISCVGCC_DIR
fi
```

The debugger requires OpenOCD. On Windows, an OpenOCD executable is installed with the SDK. On macOS and Linux, the OpenOCD fork from [https://github.com/MaximIntegratedMicros/openocd.git](https://github.com/MaximIntegratedMicros/openocd.git) must be used. An Ubuntu 18.04 LTS binary is available at https://github.com/MaximIntegratedAI/MAX78000_SDK/blob/master/Tools/OpenOCD/openocd. *Note: A copy of the configuration files and a `run-openocd-maxdap` script are contained in the `hardware` folder of the `ai8x-synthesis` project.*

`gen-demos-max78000.sh` will create code that is compatible with the SDK and copy it into the SDK’s Example directories.

---

## MAX78000 Hardware and Resources

MAX78000/MAX78002 are embedded accelerators. Unlike GPUs, MAX78000/MAX78002 do not have gigabytes of memory, and cannot support arbitrary data (image) sizes.

### Overview

A typical CNN operation consists of pooling followed by a convolution. While these are traditionally expressed as separate layers, pooling can be done “in-flight” on MAX78000/MAX78002 for greater efficiency.

To minimize data movement, the accelerator is optimized for convolutions with in-flight pooling on a sequence of layers. MAX78000 and MAX78002 also support in-flight element-wise operations, pass-through layers and 1D convolutions (without element-wise operations):

![CNNInFlight](docs/CNNInFlight.png)

The MAX78000/MAX78002 accelerators contain 64 parallel processors. There are four groups that contain 16 processors each.

Each processor includes a pooling unit and a convolutional engine with dedicated weight memory:

![Overview](docs/Overview.png)

Data is read from data memory associated with the processor, and written out to any data memory located within the accelerator. To run a deep convolutional neural network, multiple layers are chained together, where each layer’s operation is individually configurable. The output data from one layer is used as the input data for the next layer, for up to 32 layers (where *in-flight* pooling and *in-flight* element-wise operations do not count as layers).

The following picture shows an example view of a 2D convolution with pooling:
![Example](docs/CNNOverview.png)

### Data, Weights, and Processors

Data memory, weight memory, and processors are interdependent.

In the MAX78000/MAX78002 accelerator, processors are organized as follows:

* Each processor is connected to its own dedicated weight memory instance.
* Four processors share one data memory instance.
* A group of sixteen processors shares certain common controls and can be operated as a slave to another group, or independently/separately.

Any given processor has visibility of:

* Its dedicated weight memory, and
* The data memory instance it shares with three other processors.

#### Weight Memory

For each of the four 16-processor groups, weight memory and processors can be visualized as follows. Assuming one input channel processed by processor 0, and 8 output channels, the 8 shaded kernels will be used:

![Weight Memory Map](docs/KernelMemory.png)

#### Data Memory

Data memory connections can be visualized as follows:

<img src="docs/DataMemory.png" alt="Data Memory Map" style="zoom: 67%;" />

All input data must be located in the data memory instance the processor can access. Conversely, output data can be written to any data memory instance inside the accelerator (but not to general purpose SRAM on the Arm microcontroller bus).

The data memory instances inside the accelerator are single-port memories. This means that only one access operation can happen per clock cycle. When using the HWC data format (see [Channel Data Formats](#Channel-Data-Formats)), this means that each of the four processors sharing the data memory instance will receive one byte of data per clock cycle (since each 32-bit data word consists of four packed channels).

### Streaming Mode

The machine also implements a streaming mode. Streaming allows input data dimensions that exceed the available per-channel data memory in the accelerator.

The following illustration shows the basic principle: In order to produce the first output pixel of the second layer, not all data needs to be present at the input. In the example, a 5×5 input needs to be available.

<img src="docs/Streaming.png"/>

In the accelerator implementation, data is shifted into the Tornado memory in a sequential fashion, so prior  rows will be available as well. In order to produce the _blue_ output pixel, input data up to the blue input pixel must be available.

![Streaming-Rows](docs/Streaming-Rows.png)

When the _yellow_ output pixel is produced, the first (_black_) pixel of the input data is no longer needed and its data can be discarded:

![Streaming-NextPixel](docs/Streaming-NextPixel.png)

The number of discarded pixels is network specific and dependent on pooling strides and the types of convolution. In general, streaming mode is only useful for networks where the output data dimensions decrease from layer to layer (for example, by using a pooling stride).

*Note: Streaming mode requires the use of FIFOs.*

#### FIFOs

Since the data memory instances are single-port memories, software would have to temporarily disable the accelerator in order to feed it new data. Using  FIFOs, software can input available data while the accelerator is running. The accelerator will autonomously fetch data from the FIFOs when needed, and stall (pause) when no enough data is available.

The MAX78000/MAX78002 accelerator has two types of FIFO:

##### Standard FIFOs

There are four dedicated FIFOs connected to processors 0-3, 16-19, 32-35, and 48-51, supporting up to 16 input channels (in HWC format) or four channels (CHW format). These FIFOs work when used from the ARM Cortex-M4 core and from the RISC-V core.

The standard FIFOs are selected using the `--fifo` argument for `ai8xize.py`.

##### Fast FIFO

The fast FIFO is only available from the RISC-V core, and runs synchronously with the RISC-V for increased throughput. It supports up to four input channels (HWC format) or a single channel (CHW format). The fast FIFO is connected to processors 0, 1, 2, 3 or 0, 16, 32, 48.

The fast FIFO is selected using the `--fast-fifo` argument for `ai8xize.py`.

### Accelerator Limits

* MAX78000:
  * The maximum number of layers is 32 (pooling and element-wise layers do not count when preceding a convolution).
  * The maximum number of input channels in any layer is 1024 each.
  * The maximum number of output channels in any layer is 1024 each.
  * The weight memory supports up to 768 * 64 3×3 Q7 kernels (see [Number Format](#Number-Format)).
    When using 1-, 2- or 4 bit weights, the capacity increases accordingly.
    When using more than 64 input or output channels, weight memory is shared and effective capacity decreases.
    Weights must be arranged according to specific rules detailed below.
  * There are 16 instances of 32 KiB data memory. When not using streaming mode, any data channel (input, intermediate, or output) must completely fit into one memory instance. This limits the first-layer input to 181×181 pixels per channel in the CHW format. However, when using more than one input channel, the HWC format may be preferred, and all layer output are in HWC format as well. In those cases, it is required that four channels fit into a single memory instance -- or 91×90 pixels per channel.
    Note that the first layer commonly creates a wide expansion (i.e., large number of output channels) that needs to fit into data memory, so the input size limit is mostly theoretical.
  * When using streaming, the data sizes are limited to 1023×1023, subject to available TRAM. Streaming is limited to 8 layers or less, and to four FIFOs (up to 4 input channels in CHW and up to 16 channels in HWC format). When using streaming, the product of a layer’s input data width, input data height, and input data channels divided by 64 rounded up must not exceed 2^21: $rows * columns * ⌈\frac{channels}{64}⌉ < 2^{21}$.

### Number Format

All weights, bias values and data are stored and computed in Q7 format (signed two’s complement 8-bit integers, [-128...+127]). See https://en.wikipedia.org/wiki/Q_%28number_format%29.

The 8-bit value $w$ is defined as:

$$ w = (-a_7 2^7+a_6 2^6+a_5 2^5+a_4 2^4+a_3 2^3+a_2 2^2+a_1 2^1+a_0)/128 $$

<img src="docs/Numbers.png" alt="76543210" style="zoom:67%;" />

Examples:
| Binary	| Value        |
|:---------:|-------------:|
| 0000 0000 | 0            |
| 0000 0001 | 1/128        |
| 0000 0010 | 2/128        |
| 0111 1110 | 126/128      |
| 0111 1111 | 127/128      |
| 1000 0000 | −128/128 (–1)|
| 1000 0001 | −127/128     |
| 1000 0010 | −126/128     |
| 1111 1110 | −2/128       |
| 1111 1111 | −1/128       |

On MAX78000/MAX78002, _weights_ can be 1, 2, 4, or 8 bits wide (configurable per layer using the `quantization` key). Bias values are always 8 bits wide. Data is 8 bits wide, except for the last layer that can optionally output 32 bits of unclipped data in Q17.14 format when not using activation.

|wt bits| min  | max  |
|:-----:|-----:|-----:|
|    8  | –128 | +127 |
|    4  |   –8 |    7 |
|    2  |   –2 |    1 |
|    1  |   –1 |    0 |

Note that 1-bit weights (and, to a lesser degree, 2-bit weights) require the use of bias to produce useful results. Without bias, all sums of products of activated data from a prior layer would be negative, and activation of that data would always be zero.

#### Rounding

MAX78000/MAX78002 rounding (for the CNN sum of products) uses “round half towards positive infinity”, i.e. $y=⌊0.5+x⌋$. This rounding method is not the default method in either Excel or Python/NumPy. The rounding method can be achieved in NumPy using `y = np.floor(0.5 + x)` and in Excel as `=FLOOR.PRECISE(0.5 + X)`.

By way of example:

| Input                    | Rounded |
|:-------------------------|:-------:|
| +3.5                     | +4      |
| +3.25, +3.0, +2.75, +2.5 | +3      |
| +2.25, +2.0, +1.75, +1.5 | +2      |
| +1.25, +1.0, +0.75, +0.5 | +1      |
| +0.25, 0, –0.25, –0.5    | 0       |
| –0.75, –1.0, –1.25, –1.5 | –1      |
| –1.75, –2.0, –2.25, –2.5 | –2      |
| –2.75, –3.0, –3.25, –3.5 | –3      |

#### Addition

Addition works similarly to regular two’s-complement arithmetic.

Example:
$$ w_0 = 1/64 → 00000010 $$
$$ w_1 = 1/2 → 01000000 $$
$$ w_0 + w_1 = 33/64 → 01000010 $$

#### Saturation and Clipping

Values smaller than $–128⁄128$ are saturated to $–128⁄128$ (1000 0000). Values larger than $+127⁄128$ are saturated to $+127⁄128$ (0111 1111).

The MAX78000/MAX78002 CNN sum of products uses full resolution for both products and sums, so the saturation happens only at the very end of the computation.

Example 1:

$$ w_0 = 127/128 → 01111111 $$
$$ w_1 = 127/128 → 01111111 $$
$$ w_0 + w_1 = 254/128 → saturate → 01111111 (= 127/128) $$

Example 2:

$$ w_0 = -128/128 → 10000000 $$
$$ w_1 = -128/128 → 10000000 $$
$$ w_0 + w_1 = -256/128 → saturate → 10000000 (= -128/128) $$

#### Multiplication

Since operand values are implicitly divided by 128, the product of two values has to be shifted in order to maintain magnitude when using a standard multiplier (e.g., 8×8):

$$ w_0 * w_1 = \frac{w'_0}{128} * \frac{w'_1}{128} = \frac{w'_0 * w'_1}{128} ≫ 7 $$

In software,
* Determine the sign bit: $s = sign(w_0) * sign(w_1)$
* Convert operands to absolute values: $w'_0 = abs(w_0); w'_1 = abs(w_1)$
* Multiply using standard multiplier: $w'_0 * w'_1 = w''_0/128 * w''_1/128; r' = w''_0 * w''_1$
* Shift: $r'' = r' ≫ 7$
* Round up/down depending on $r'[6]$
* Apply sign: $r = s * r''$

Example 1:

$$ w_0 = 1/64 → 00000010 $$
$$ w_1 = 1/2 → 01000000 $$
$$ w_0 * w_1 = 1/128 → shift, truncate → 00000001 (= 1/128) $$

A “standard” two’s-complement multiplication would return 00000000 10000000. The MAX78000/MAX78002 data format discards the rightmost bits.

Example 2:

$$ w_0 = 1/64 → 00000010 $$
$$ w_1 = 1/4 → 00100000 $$
$$ w_0 * w_1 = 1/256 → shift, truncate → 00000000 (= 0) $$

“Standard” two’s-complement multiplication would return 00000000 01000000, the MAX78000/MAX78002 result is truncated to 0 after the shift operation.

#### Sign Bit

Operations preserve the sign bit.

Example 1:

$$ w_0 = -1/64 → 11111110 $$
$$ w_1 = 1/4 → 00100000 $$
$$ w_0 * w_1 = -1/256 → shift, truncate → 00000000 (= 0) $$

* Determine the sign bit: $s = sign(-1/64) * sign(1/4) = -1 * 1 = -1$
* Convert operands to absolute values: $w'_0 = abs(-1/64); w'_1 = abs(1/4)$
* Multiply using standard multiplier: $r' = 1/64 ≪ 7 * 1/4 ≪ 7 = 2 * 32 = 64$
* Shift: $r'' = r' ≫ 7 = 64 ≫ 7 = 0$
* Apply sign: $r = s * r'' = -1 * 0 = 0$

Example 2:

$$ w_0 = -1/64 → 11111110 $$
$$ w_1 = 1/2 → 01000000 $$
$$ w_0 * w_1 = -1/128 → shift, truncate → 11111111 (= -1/128) $$

* Determine the sign bit: $s = sign(-1/64) * sign(1/2) = -1 * 1 = -1$
* Convert operands to absolute values: $w'_0 = abs(-1/64); w'_1 = abs(1/2)$
* Multiply using standard multiplier: $r' = 1/64 ≪ 7 * 1/2 ≪ 7 = 2 * 64 = 128$
* Shift: $r'' = r' ≫ 7 = 128 ≫ 7 = 1$
* Apply sign: $r = s * r'' = -1 * 1 ≫ 7 = -1/128$

Example 3:

$$ w_0 = 127/128 → 01111111 $$
$$ w_1 = 1/128 → 00000001 $$
$$ w_0 * w_1 = 128/128 → saturation → 01111111 (= 127/128) $$

### Channel Data Formats

#### HWC

All internal data are stored in HWC format, 4 channels per 32-bit word. Assuming 3-color (or 3-channel) input, one byte will be unused. Example:

![0BGR 0BGR 0 BGR 0BGR...](docs/HWC.png)

#### CHW

The input layer can also use the CHW format (sequence of channels), for example:

![RRRRRR...GGGGGG...BBBBBB...](docs/CHW.png)

### CHW Data Format and Consequences for Weight Memory Layout

When using the CHW data format, only one of the four processors sharing the data memory instance can be used. The next channel needs to use a processor connected to a different data memory instance, so that the machine can deliver one byte per clock cycle to each enabled processor.

Because of the fact that a processor has its own dedicated weight memory, this will introduce “gaps” in the weight memory map, as shown in the following illustration:

![Kernel Memory Gaps](docs/KernelMemoryGaps.png)


### Active Processors and Layers

For each layer, a set of active processors must be specified. The number of active processors must be the same as the number of input channels for the layer, and the input data for that layer must be located in data memory instances accessible to the selected processors.

It is possible to specify a relative offset into the data memory instance that applies to all processors. _Example:_ Assuming HWC data format, specifying the offset as 8192 bytes will cause processors 0-3 to read their input from the second half of data memory 0, processors 4-7 will read from the second half of data memory instance 1, etc.

For most simple networks with limited data sizes, it is easiest to ping-pong between the first and second halves of the data memories - specify the data offset as 0 for the first layer, 0x2000 for the second layer, 0 for the third layer, etc. This strategy avoids overlapping inputs and outputs when a given processor is used in two consecutive layers.

Even though it is supported by the accelerator, the Network Generator will not be able to check for inadvertent overwriting of unprocessed input data by newly generated output data when overlapping data or streaming data. Use the `--overlap-data` command line switch to disable these checks, and to allow overlapped data.

### Layers and Weight Memory

For each layer, the weight memory start column is automatically configured by the Network Loader. The start column must be a multiple of 4, and the value applies to all processors.

The following example shows the weight memory layout for two layers. The first layer (L0) has 7 inputs and 9 outputs, and the second layer (L1) has 9 inputs and 2 outputs.

![Layers and Weight Memory](docs/KernelMemoryLayers.png)


### Weight Storage Example

The file `ai84net.xlsx` contains an example for a single-channel CHW input using the `AI84Net5` network (this example also supports up to four channels in HWC).

*Note*: As described above, multiple CHW channels must be loaded into separate memory instances. When using a large number of channels, this can cause “holes” in the processor map, which in turn can cause subsequent layers’ kernels to require padding.

The Network Loader prints a kernel map that shows the kernel arrangement based on the provided network description. It will also flag cases where kernel or bias memories are exceeded.

### Example: `Conv2D`

The following picture shows an example of a `Conv2d` with 1×1 kernels, 5 input channels, 2 output channels and data size of 2×2. The inputs are shown on the left, and the outputs on the right, and the kernels are shown lined up with the associated inputs --- the number of kernel rows matches the number of input channels, and the number kernel columns matches the number of output channels. The lower half of the picture shows how the data is arranged in memory when HWC data is used for both input and output.

![Conv2Dk1x1](docs/Conv2Dk1x1.png)

### Limitations of MAX78000 Networks

The MAX78000 hardware does not support arbitrary network parameters. Specifically,
* Dilation, groups, depth-wise convolutions, and hardware batch normalization are not supported. *Note: Batch normalization should be folded into the weights, see [Batch Normalization](#Batch-Normalization).*

* `Conv2d`:
  
  * Kernel sizes must be 1×1 or 3×3.
  * Padding can be 0, 1, or 2.
  * Stride is fixed to 1. Pooling, including 1×1, can be used to achieve a stride other than 1.
  
* `Conv1d`:
  
  * Kernel sizes must be 1 through 9.
  * Padding can be 0, 1, or 2.
  * Stride is fixed to 1. Pooling, including 1, can be used to achieve a stride other than 1.
  
* `ConvTranspose2d`:

  * Kernel sizes must be 3×3.
  * Padding can be 0, 1, or 2.
  * Stride is fixed to 2. Output padding is fixed to 1.

* A programmable layer-specific shift operator is available at the output of a convolution.

* The supported activation functions are `ReLU` and `Abs`, and a limited subset of `Linear`.

* Pooling:
  * Both max pooling and average pooling are available, with or without convolution.
  
  * Pooling does not support padding.
  
  * Pooling strides can be 1 through 16. For 2D pooling, the stride is the same for both dimensions.
  
  * For 2D pooling, supported pooling kernel sizes are 1×1 through 16×16, including non-square kernels. 1D pooling supports kernels from 1 through 16. *Note: 1×1 kernels can be used when a convolution stride other than 1 is desired.*
  
  * Average pooling is implemented both using `floor()`and using rounding (half towards positive infinity). Use the `--avg-pool-rounding` switch to turn on rounding in the training software and the Network Generator.
  
    Example:
  
    * _floor:_ Since there is a quantization step at the output of the average pooling, a 2×2 `AvgPool2d` of `[[0, 0], [0, 3]]` will return $\lfloor \frac{3}{4} \rfloor = 0$.
    * _rounding:_ 2×2 `AvgPool2d` of `[[0, 0], [0, 3]]` will return $\lfloor \frac{3}{4} \rceil = 1$.
  
* The number of input channels must not exceed 1024.

* The number of output channels must not exceed 1024.

* The number of layers must not exceed 32 (where pooling and element-wise operations do not add to the count when preceding a convolution).

* The maximum dimension (number of rows or columns) for input or output data is 1023.
  
  * When using data greater than 90×91, `streaming` mode must be used.
  * When using `streaming` mode, the product of any layer’s input width, input height, and input channels divided by 64 rounded up must not exceed 2^21: $width * height * ⌈\frac{channels}{64}⌉ < 2^{21}$.
  
* Overall weight storage is limited to 64*768 3×3 8-bit kernels (and proportionally more when using smaller weights, or smaller kernels). However, weights must be arranged in a certain order, see above.

* The hardware supports 1D and 2D convolution layers, 2D transposed convolution layers (upsampling), element-wise addition, subtraction, binary OR, binary XOR as well as fully connected layers (`Linear`) (implemented using 1×1 convolutions on 1×1 data):
  * The maximum number of input neurons is 1024, and the maximum number of output neurons is 1024 (16 each per processor used).
  *  `Flatten` functionality is available to convert 2D input data for use by fully connected layers.
  *  Element-wise operators support from 2 up to 16 inputs.
  *  Element-wise operators can be chained in-flight with pooling and 2D convolution (where the order of pooling and element-wise operations can be swapped).
  * For convenience, a `Softmax` operator is supported in software.
  
* Since the internal network format is HWC in groups of four channels, output concatenation only works properly when all components of the concatenation other than the last have multiples of four channels.

### Fully Connected (Linear) Layers

m×n fully connected layers can be realized in hardware by “flattening” 2D input data into m channels of 1×1 input data. The hardware will produce n channels of 1×1 output data. When chaining multiple fully connected layers, the flattening step is omitted. The following picture shows 2D data, the equivalent flattened 1D data, and the output.

For MAX78000/MAX78002, both m and n must not be larger than 16.

![MLP](docs/MLP.png)

### Upsampling (Fractionally-Strided 2D Convolutions)

The hardware supports 2D upsampling (“fractionally-strided convolutions”, sometimes called “deconvolution” even though this is not strictly mathematically correct). The PyTorch equivalent is `ConvTranspose2D` with a stride of 2.

The example shows a fractionally-strided convolution with a stride of 2, pad of 1, and a 3×3 kernel. This “upsamples” the input dimensions from 3×3 to output dimensions of 6×6.

![fractionallystrided](docs/fractionallystrided.png)

---

## Model Training and Quantization

The main training software is `train.py`. It drives the training aspects including model creation, checkpointing, model save, and status display (see `--help` for the many supported options, and the `train_*.sh` scripts for example usage).

The `ai84net.py` and `ai85net.py` files contain models that fit into AI84’s weight memory. These models rely on the MAX78000/MAX78002 hardware operators that are defined in `ai8x.py`.

To train the FP32 model for MNIST on MAX78000, run `train_mnist.sh` in the `ai8x-training` project. This script will place checkpoint files into the log directory. Training makes use of the Distiller framework, but the `train.py` software has been modified slightly to improve it and add some MAX78000/MAX78002 specifics.

### Command Line Arguments

The following table describes the most important command line arguments for `train.py`. Use `--help` for a complete list.

| Argument                   | Description                                                  | Example                         |
| -------------------------- | ------------------------------------------------------------ | ------------------------------- |
| `--help`                   | Complete list of arguments                                   |                                 |
| *Device selection*         |                                                              |                                 |
| `--device`                 | Set device (default: AI84)                                   | `--device MAX78000`             |
| *Model and dataset*        |                                                              |                                 |
| `-a`, `--arch`             | Set model (collected from models folder)                     | `--model ai85net5`              |
| `--dataset`                | Set dataset (collected from datasets folder)                 | `--dataset MNIST`               |
| `--data`                   | Path to dataset (default: data)                              | `--data /data/ml`               |
| *Training*                 |                                                              |                                 |
| `--epochs`                 | Number of epochs to train (default: 90)                      | `--epochs 100`                  |
| `-b`, `--batch-size`       | Mini-batch size (default: 256)                               | `--batch-size 512`              |
| `--compress`               | Set compression and learning rate schedule                   | `--compress schedule.yaml`      |
| `--lr`, `--learning-rate`  | Set initial learning rate                                    | `--lr 0.001`                    |
| `--deterministic`          | Seed random number generators with fixed values              |                                 |
| `--resume-from`            | Resume from previous checkpoint                              | `--resume-from chk.pth.tar`     |
| `--disable-qat`            | Disable Quantization Aware Training (“QAT”)                  |                                 |
| `--qat-start-epoch`        | Begin learning QAT parameters at this epoch (default: 10)    | `--qat-start-epoch 2`           |
| *Display and statistics*   |                                                              |                                 |
| `--confusion`              | Display the confusion matrix                                 |                                 |
| `--param-hist`             | Collect parameter statistics                                 |                                 |
| `--pr-curves`              | Generate precision-recall curves                             |                                 |
| `--embedding`              | Display embedding (using projector)                          |                                 |
| *Hardware*                 |                                                              |                                 |
| `--use-bias`               | The `bias=True` parameter is passed to the model. The effect of this parameter is model dependent (the parameter is either ignored, effective for some operations, or all operations). |                                 |
| `--avg-pool-rounding`      | Use rounding for AvgPool                                     |                                 |
| *Evaluation*               |                                                              |                                 |
| `-e`, `--evaluate`         | Evaluate previously trained model                            |                                 |
| `--8-bit-mode`, `-8`       | Simluate quantized operation for hardware device (8-bit data) |                                 |
| `--exp-load-weights-from`  | Load weights from file                                       |                                 |
| *Export*                   |                                                              |                                 |
| `--summary onnx`           | Export trained model to ONNX (default name: to model.onnx)   |                                 |
| `—summary onnx_simplified` | Export trained model to simplified ONNX file (default name: model.onnx) |                                 |
| `--summary-filename`       | Change the file name for the exported model                  | `--summary-filename mnist.onnx` |
| `--save-sample`            | Save data[index] from the test set to a NumPy pickle for use as sample data | `--save-sample 10`              |

### Observing GPU Resources

`nvidia-smi` can be used in a different terminal during training to examine the GPU resource usage of the training process. In the following example, the GPU is using 100% of its compute capabilities, but not all of the available memory. In this particular case, the batch size could be increased to use more memory.

```
$ nvidia-smi
+-----------------------------------------------------------------------------+
| NVIDIA-SMI 430.50       Driver Version: 430.50       CUDA Version: 10.1     |
|-------------------------------+----------------------+----------------------+
| GPU  Name        Persistence-M| Bus-Id        Disp.A | Volatile Uncorr. ECC |
| Fan  Temp  Perf  Pwr:Usage/Cap|         Memory-Usage | GPU-Util  Compute M. |
|===============================+======================+======================|
|   0  GeForce RTX 208...  Off  | 00000000:01:00.0  On |                  N/A |
| 39%   65C    P2   152W / 250W |   3555MiB / 11016MiB |    100%      Default |
+-------------------------------+----------------------+----------------------+
...
```

### Custom nn.Modules

The `ai8x.py` file contains customized PyTorch classes (subclasses of `torch.nn.Module`). Any model that is designed to run on MAX78000/MAX78002 should use these classes. There are three main changes over the default classes in `torch.nn.Module`:

1. Additional “Fused” operators that model in-flight pooling and activation.
2. Rounding and clipping that matches the hardware.
3. Support for quantized operation (when using the `-8` command line argument).

#### List of Predefined Modules

The following modules are predefined:

| Name                   | Description / PyTorch equivalent        |
| ---------------------- | --------------------------------------- |
| Conv2d                 | Conv2d                                  |
| FusedConv2dReLU        | Conv2d, followed by ReLU                |
| FusedConv2dAbs         | Conv2d, followed by Abs                 |
| MaxPool2d              | MaxPool2d                               |
| FusedMaxPoolConv2d     | MaxPool2d, followed by Conv2d           |
| FusedMaxPoolConv2dReLU | MaxPool2d, followed by Conv2d, and ReLU |
| FusedMaxPoolConv2dAbs  | MaxPool2d, followed by Conv2d, and Abs  |
| AvgPool2d              | AvgPool2d                               |
| FusedAvgPoolConv2d     | AvgPool2d, followed by Conv2d           |
| FusedAvgPoolConv2dReLU | AvgPool2d, followed by Conv2d, and ReLU |
| FusedAvgPoolConv2dAbs  | AvgPool2d, followed by Conv2d, and Abs  |
| ConvTranspose2d	| ConvTranspose2d |
| FusedConvTranspose2dReLU	| ConvTranspose2d, followed by ReLU |
| FusedConvTranspose2dAbs	| ConvTranspose2d, followed by Abs |
| FusedMaxPoolConvTranspose2d	| MaxPool2d, followed by ConvTranspose2d |
| FusedMaxPoolConvTranspose2dReLU	| MaxPool2d, followed by ConvTranspose2d, and ReLU |
| FusedMaxPoolConvTranspose2dAbs	| MaxPool2d, followed by ConvTranspose2d, and Abs |
| FusedAvgPoolConvTranspose2d	| AvgPool2d, followed by ConvTranspose2d |
| FusedAvgPoolConvTranspose2dReLU	| AvgPool2d, followed by ConvTranspose2d, and ReLU |
| FusedAvgPoolConvTranspose2dAbs	| AvgPool2d, followed by ConvTranspose2d, and Abs |
| Linear                 | Linear                                  |
| FusedLinearReLU        | Linear, followed by ReLU                |
| FusedLinearAbs         | Linear, followed by Abs                 |
| Conv1d                 | Conv1d                                  |
| FusedConv1dReLU        | Conv1d, followed by ReLU                |
| FusedConv1dAbs         | Conv1d, followed by Abs                 |
| MaxPool1d | MaxPool1d |
| FusedMaxPoolConv1d | MaxPool1d, followed by Conv1d |
| FusedMaxPoolConv1dReLU | MaxPool2d, followed by Conv1d, and ReLU |
| FusedMaxPoolConv1dAbs | MaxPool2d, followed by Conv1d, and Abs |
| AvgPool1d | AvgPool1d |
| FusedAvgPoolConv1d | AvgPool1d, followed by Conv1d |
| FusedAvgPoolConv1dReLU | AvgPool1d, followed by Conv1d, and ReLU |
| FusedAvgPoolConv1dAbs | AvgPool1d, followed by Conv1d, and Abs |
| Add | Element-wise Add |
| Sub | Element-wise Sub |
| Or | Element-wise bitwise Or |
| Xor | Element-wise bitwise Xor |


#### Dropout

Dropout modules such as `torch.nn.Dropout()` and `torch.nn.Dropout2d()`are automatically disabled during inference, and can therefore be used for training without affecting inference.

#### view and reshape

There are two supported cases for  `view()` or `reshape()`.

1. Conversion between 1D data and 2D data: Both the batch dimension (first dimension) and the channel dimension (second dimension) must stay the same. The height/width of the 2D data must match the length of the 1D data (i.e., H×W = L).
   Examples:
       `x = x.view(x.size(0), x.size(1), -1)  # 2D to 1D`
       `x = x.view(x.shape[0], x.shape[1], 16, -1)  # 1D to 2D`
   *Note: `x.size()` and `x.shape[]` are equivalent.*
When reshaping data, `in_dim:` must be specified in the model description file.
2. Conversion from 1D and 2D to Fully Connected (“flattening”): The batch dimension (first dimension) must stay the same, and the other dimensions are combined (i.e., M = C×H×W or M = C×L).
   Example: 
       `x = x.view(x.size(0), -1)  # Flatten`

#### Support for Quantization

##### Data

When using the `-8` command line switch, all module outputs are quantized to 8-bit in the range  [-128...+127] to simulate hardware behavior. The last layer can optionally use 32-bit output for increased precision. This is simulated by adding the parameter `wide=True` to the module function call.

##### Weights: Quantization Aware Training

After `--qat-start-epoch` epochs (10 by default), training will learn an additional parameter that corresponds to a shift of the final sum of products.

By default, weights are quantized to 8-bits. The custom modules in `ai8x.py` have an optional `weight_bits=` parameter that can be used to reduce the number of bits available for weights on a per-layer basis.

*Note: This feature can be disabled using the `--disable-qat` command line argument.* 

#### Batch Normalization

Batch normalization after `Conv1d` and  `Conv2d` layers is supported using “fusing”. The fusing operation merges the effect of batch normalization layers into the parameters of the preceding convolutional layer. For detailed information about batch normalization fusing/folding, see Section 3.2 of the following paper: https://arxiv.org/pdf/1712.05877.pdf.

After fusing/folding, the network will not contain any batchnorm layers. The effects of batch normalization will instead be expressed by modified weights and biases of the preceding convolutional layer. If the trained network contains batchnorm layers, the `batchnormfuser.py` script (see [BatchNorm Fusing](#BatchNorm-Fusing)) should be called before `quantize.py` to fuse the batchnorm layers. To be able perform folding/fusing by running `batchnormfuser.py`, a second model architecture should be defined without batchnorm layers. This architecture should be exactly the same as the input model architecture, except for the removal of all batchnorm layers.

### Model Comparison and Feature Attribution

Both TensorBoard and Manifold can be used for model comparison and feature attribution.

#### TensorBoard

TensorBoard is built into `train.py`. It provides a local web server that can be started before, during, or after training and it picks up all data that is written to the `logs/` directory. 

For classification models, TensorBoard supports the optional `--param-hist` and `--embedding` command line arguments. `--embedding` randomly selects up to 100 data points from the last batch of each verification epoch. These can be viewed in the “projector” tab in TensorBoard.

To start the TensorBoard server, use a second terminal window:

```shell
(ai8x-training) $ tensorboard --logdir='./logs'
TensorBoard 2.2.2 at http://127.0.0.1:6006/ (Press CTRL+C to quit)
```

On a shared system, add the `--port 0` command line option.

The training progress can be observed by starting TensorBoard and pointing a web browser to the port indicated.

##### Remote Access to TensorBoard

When using a remote system, use `ssh` in another terminal window to forward the remote port to the local machine:

```shell
$ ssh -L 6006:127.0.0.1:6006 targethost
```

When using PuTTY, port forwarding is achieved as follows:

![putty-forward](docs/putty-forward.jpg)

#### Manifold

The quickest way to integrate manifold is by creating CSV files from the training software. *Note that performance will suffer when there are more than about 20,000 records in the CSV file. Subsampling the data is one way to avoid this problem.*

The `train.py` program can create CSV files using the `--save-csv` command line argument in combination with `--evaluate`:

```shell
./train.py --model ai85net5 --dataset MNIST --confusion --evaluate --save-csv mnist --device MAX78000 --exp-load-weights-from ../ai8x-synthesis/trained/ai85-mnist.pth.tar -8
```

To run the manifold example application:

```shell
$ cd manifold/examples/manifold
$ npm run start
```

The code will run in JavaScript inside the browser (this may cause warnings that the web page is consuming lots of resources). To run a browser remotely on a development machine, forward X11 using the following command:

```shell
$ ssh -Yn targethost firefox http://localhost:8080/
```

To forward only the remote web port, use `ssh`:

```shell
$ ssh -L 8080:127.0.0.1:8080 targethost
```

#### SHAP — SHapely Additive exPlanations

The training software integrates code to generate SHAP plots (see https://github.com/slundberg/shap). This  can help with feature attribution for input images.

The train.py program can create plots using the `--shap` command line argument in combination with `--evaluate`:

```shell
./train.py --model ai85net5 --dataset CIFAR10 --confusion --evaluate --device MAX78000 --exp-load-weights-from logs/CIFAR-new/best.pth.tar --shap 3
```

This will create a plot with a random selection of 3 test images. The plot shows ten outputs (the ten classes) for the three different input images on the left. Red pixels increase the model’s output while blue pixels decrease the output. The sum of the SHAP values equals the difference between the expected model output (averaged over the background dataset) and the current model output.

<img src="docs/shap.png" alt="shap"  />

### BatchNorm Fusing

If batchnorm fusing is needed (see [Batch Normalization](#Batch-Normalization)), the `batchnormfuser.py` tool must be run.

#### Command Line Arguments

The following table describes the command line arguments for `batchnormfuser.py`:

| Argument            | Description                                                  | Example                                  |
| ------------------- | ------------------------------------------------------------ | ---------------------------------------- |
| `-i`, `--inp_path`  | Set input checkpoint path                                    | `-i logs/2020.06.05-235316/best.pth.tar` |
| `-o`, `--out_path`  | Set output checkpoint path for saving fused model            | `-o best_without_bn.pth.tar`             |
| `-oa`, `--out_arch` | Set output architecture name (architecture without batchnorm layers) | `-oa ai85simplenet`                      |


### Quantization

There are two main approaches to quantization — quantization-aware training and post-training quantization. The MAX78000/MAX78002 support both approaches.

The `quantize.py` software quantizes an existing PyTorch checkpoint file and writes out a new PyTorch checkpoint file that can then be used to evaluate the quality of the quantized network, using the same PyTorch framework used for training. The same new checkpoint file will also be used to feed the [Network Loader](#Network-Loader).

#### Quantization-Aware Training (QAT)

Quantization-aware training is the better performing approach. It is enabled by default. QAT learns additional parameters during training that help with quantization. No additional arguments are needed for `quantize.py`.

#### Post-Training Quantization

This approach is also called *”naive quantization”*. It should be used when  `--disable-qat` is specified for training. 

While several approaches for clipping are implemented in `quantize.py`, clipping with a simple fixed scale factor performs best, based on experimental results. The approach requires the clamping operators implemented in `ai8x.py`.

Note that the “optimum” scale factor for simple clipping is highly dependent on the model and weight data. For the MNIST example, a `--scale 0.85` works well. For the CIFAR-100 example on the other hand, Top-1 performance is 30 points better with `--scale 1.0`.

#### Command Line Arguments

The `quantize.py` software has the following important command line arguments:

| Argument              | Description                                                  | Example         |
| --------------------- | ------------------------------------------------------------ | --------------- |
| `--help`              | Complete list of options                                     |                 |
| *Device selection*    |                                                              |                 |
| `--device`            | Set device (default: AI84)                                     | `--device MAX78000`   |
| *Debug*               |                                                              |                 |
| `-v`                  | Verbose output                                               |                 |
| *Weight quantization* |                                                              |                 |
| `-c`, `--config-file` | YAML file with weight quantization information<br />(default: from checkpoint file, or 8-bit for all layers) | `-c mnist.yaml` |
| `--clip-method`       | Non-QAT clipping method — either STDDEV, AVG, AVGMAX or SCALE | `--clip-method SCALE` |
| `--scale` | Sets scale for the SCALE clipping method | `--scale 0.85` |

*Note: The syntax for the optional YAML file is described below. The same file can be used for both `quantize.py` and `ai8xize.py`.*

#### Example and Evaluation

Copy the working and tested weight files into the `trained/` folder of the `ai8x-synthesis` project.

Example for MNIST:

```shell
(ai8x-synthesis) $ ./quantize_mnist.sh
```

To evaluate the quantized network for MAX78000 (run from the training project):

```shell
(ai8x-training) $ ./evaluate_mnist.sh
```

#### Alternative Quantization Approaches

If Quantization-aware training is not desired, post-training quantization can be improved using more sophisticated methods. For example, see
https://github.com/pytorch/glow/blob/master/docs/Quantization.md,
https://github.com/ARM-software/ML-examples/tree/master/cmsisnn-cifar10,
https://github.com/ARM-software/ML-KWS-for-MCU/blob/master/Deployment/Quant_guide.md,
or Distiller’s approach (installed with this software).

Further, a quantized network can be refined using post-quantization training (see Distiller).

In all cases, ensure that the quantizer writes out a checkpoint file that the Network Loader can read.

### Adding New Network Models and New Datasets to the Training Process

The following step is needed to add new network models:

* Implement a new network model based on the constraints described earlier, see [Custom nn.Modules](#custom-nnmodules) (and `models/ai85net.py` for an example). The file must include the `models` data structure that describes the model (name, minimum number of inputs, and whether it can handle 1D or 2D inputs). `models` can list multiple models in the same file.

The following steps are needed for new data formats and datasets:

#### Data Loader

Develop a data loader in PyTorch, see https://pytorch.org/tutorials/beginner/data_loading_tutorial.html. See `datasets/mnist.py` for an example.

The data loader must include a loader function, for example `mnist_get_datasets(data, load_train=True, load_test=True)`. `data` is a tuple of the specified data directory and the program arguments, and the two bools specify whether training and/or test data should be loaded.

The data loader is expected to download and preprocess the datasets as needed and install everything in the specified location.

The loader returns a tuple of two PyTorch Datasets for training and test data.

#### `datasets` Data Structure

Add the new data loader to a new file in the `datasets`  directory (for example `datasets/mnist.py`). The file must include the `datasets` data structure that describes the dataset and points to the new loader. `datasets` can list multiple datasets in the same file.

The `input` key describes the dimensionality of the data, and the first dimension is passed as `num_channels` to the model, whereas the remaining dimensions are passed as `dimension`. For example, `'input': (1, 28, 28)` will be passed to the model as `num_channels=1` and `dimensions=(28,28)`.

The optional `regression` key in the structure can be set to `True` to automatically select the `--regression` command line argument. `regression` defaults to `False`.

The optional `visualize` key can point to a custom visualization function used when creating `--embedding`. The input to the function (format NCHW for 2D data, or NCL for 1D data) is a batch of data (with N ≤ 100). The default handles square RGB or monochrome images. For any other data, a custom function must be supplied.

#### Training and Verification Data

The training/verification data is located (by default) in `data/DataSetName`, for example `data/CIFAR10`. The location can be overridden with the `--data target_directory` command line argument. 

#### Training Process

Train the new network/new dataset. See `train_mnist.sh` for a command line example.

#### Netron - Network Visualization

The Netron tool (https://github.com/lutzroeder/Netron) can visualize networks, similar to what is available within Tensorboard. To use Netron, use `train.py` to export the trained network to ONNX, and upload the ONNX file.

```shell
(ai8x-training) $ ./train.py --model ai85net5 --dataset MNIST --evaluate --exp-load-weights-from checkpoint.pth.tar --device MAX78000 --summary onnx
```



---

## Network Loader (AI8Xize)

_The `ai8xize` network loader currently depends on PyTorch and Nervana’s Distiller. This requirement will be removed in the future._

The network loader creates C code that programs the MAX78000/MAX78002 (for embedded execution, or RTL simulation). Additionally, the generated code contains sample input data and the expected output for the sample, as well as code that verifies the expected output.

The `ai8xize.py` program needs two inputs:
1. A quantized checkpoint file, generated by the MAX78000/MAX78002 model quantization program `quantize.py`.
2. A YAML description of the network.

### Command Line Arguments

The following table describes the most important command line arguments for `ai8xize.py`. Use `--help` for a complete list.

| Argument                 | Description                                                  | Example                         |
| ------------------------ | ------------------------------------------------------------ | ------------------------------- |
| `--help`                 | Complete list of arguments                                   |                                 |
| *Device selection*       |                                                              |                                 |
| `--device`               | Set device (default: AI84)                                     | `--device MAX78000`                   |
| *Hardware features*      |                                                              |                                 |
| `--avg-pool-rounding`    | Round average pooling results                                |                                 |
| `--simple1b`             | Use simple XOR instead of 1-bit multiplication               |                                 |
| *Embedded code*          |                                                              |                                 |
| `-e`, `--embedded-code`  | Generate embedded code for device                            |                                 |
| `--config-file`          | YAML configuration file containing layer configuration       | `--config-file cfg.yaml`        |
| `--checkpoint-file`      | Checkpoint file containing quantized weights                 | `--checkpoint-file chk.pth.tar` |
| `--display-checkpoint`   | Show parsed checkpoint data                                  |                                 |
| `--prefix`               | Set test name prefix                                         | `--prefix mnist`                |
| *Code generation*        |                                                              |                                 |
| `--compact-data`         | Use *memcpy* to load input data in order to save code space  |                                 |
| `--compact-weights`      | Use *memcpy* to load weights in order to save code space     |                                 |
| `--mexpress`             | Use faster kernel loading                                    |                                 |
| `--mlator`               | Use hardware to swap output bytes (useful for large multi-channel outputs) |                                 |
| `--unload`               | Add cnn_unload() function to generated code                  |                                 |
| `--softmax`              | Add cnn_unload() and Softmax functions to generated code     |                                 |
| `--boost`                | Turn on a port pin to boost the CNN supply                   | `--boost 2.5`                   |
| *File names*             |                                                              |                                 |
| `--c-filename`           | C file name base (default: main.c)                           | `--c-filename cnn.c`            |
| `--weight-filename`      | Weight header file name (default: weights.h)                 | `--weight-filename wt.h`        |
| `--sample-filename`      | Sample data header file name (default: sampledata.h)         | `--sample-filename kat.h`       |
| `--sample-input`         | Sample data source file name (default: tests/sample_dataset.npy) | `--sample-input kat.npy`        |
| *Streaming and FIFOs*    |                                                              |                                 |
| `--fifo`                 | Use FIFOs to load streaming data                             |                                 |
| `--fast-fifo`            | Use fast FIFO to load streaming data                         |                                 |
| `--fast-fifo-quad`       | Use fast FIFO in quad fanout mode (implies --fast-fifo)      |                                 |
| *RISC-V*                 |                                                              |                                 |
| `--riscv`                | Use RISC-V processor                                         |                                 |
| `--riscv-debug`          | Use RISC-V processor and enable the RISC-V JTAG              |                                 |
| `--riscv-flash`          | Move kernel/input to Flash (implies --riscv)                 |                                 |
| `--riscv-cache`          | Enable RISC-V cache (implies --riscv and --riscv-flash)      |                                 |
| `--riscv-exclusive`      | Use exclusive SRAM access for RISC-V (implies --riscv)       |                                 |
| *Debug and logging*      |                                                              |                                 |
| `-v`, `--verbose`        | Verbose output                                               |                                 |
| `-L`, `--log`            | Redirect stdout to log file                                  |                                 |
| `--log-intermediate`     | Log data between layers                                      |                                 |
| `--log-pooling`          | Log unpooled and pooled data between layers in CSV format    |                                 |
| `--log-filename`         | Log file name (default: log.txt)                             | `--log-filename run.log`        |
| `-D`, `--debug`          | Debug mode                                                   |                                 |
| `--debug-computation`    | Debug computation (SLOW)                                     |                                 |
| `--stop-after`           | Stop after layer                                             | `--stop-after 2`                |
| `--one-shot`             | Use layer-by-layer one-shot mechanism                        |                                 |
| *Streaming tweaks*       |                                                              |                                 |
| `--overlap-data`         | Allow output to overwrite input                              |                                 |
| `--override-start`       | Override auto-computed streaming start value (x8 hex)        |                                 |
| `--increase-start`       | Add integer to streaming start value (default: 2)            |                                 |
| `--override-rollover`    | Override auto-computed streaming rollover value (x8 hex)     |                                 |
| `--override-delta1`      | Override auto-computed streaming delta1 value (x8 hex)       |                                 |
| `--increase-delta1`      | Add integer to streaming delta1 value (default: 0)           |                                 |
| `--override-delta2`      | Override auto-computed streaming delta2 value (x8 hex)       |                                 |
| `--increase-delta2`      | Add integer to streaming delta2 value (default: 0)           |                                 |
| `--ignore-streaming`     | Ignore all 'streaming' layer directives                      |                                 |
| *Power saving*           |                                                              |                                 |
| `--powerdown`            | Power down unused MRAM instances                             |                                 |
| `--deepsleep`            | Put ARM core into deep sleep                                 |                                 |
| *Hardware settings*      |                                                              |                                 |
| `--input-offset`         | First layer input offset (x8 hex, defaults to 0x0000)        | `--input-offset 2000`           |
| `--mlator-noverify`      | Do not check both mlator and non-mlator output               |                                 |
| `--write-zero-registers` | Write registers even if the value is zero                    |                                 |
| `--init-tram`            | Initialize TRAM to 0                                         |                                 |
| `--zero-sram`            | Zero memories                                                |                                 |
| `--zero-unused`          | Zero unused registers                                        |                                 |
| `--ready-sel`            | Specify memory waitstates                                    |                                 |
| `--ready-sel-fifo`       | Specify FIFO waitstates                                      |                                 |
| `--ready-sel-aon`        | Specify AON waitstates                                       |                                 |

### YAML Network Description

An example network description for the ai85net5 architecture and MNIST is shown below:

```yaml
# CHW (big data) configuration for MNIST
  
arch: ai85net5
dataset: MNIST

# Define layer parameters in order of the layer sequence
layers:
- pad: 1
  activate: ReLU
  out_offset: 0x2000
  processors: 0x0000000000000001
  data_format: CHW
  op: conv2d
- max_pool: 2
  pool_stride: 2
  pad: 2
  activate: ReLU
  out_offset: 0
  processors: 0xfffffffffffffff0
  op: conv2d
- max_pool: 2
  pool_stride: 2
  pad: 1
  activate: ReLU
  out_offset: 0x2000
  processors: 0xfffffffffffffff0
  op: conv2d
- avg_pool: 2
  pool_stride: 2
  pad: 1
  activate: ReLU
  out_offset: 0
  processors: 0x0ffffffffffffff0
  op: conv2d
- op: mlp
  flatten: true
  out_offset: 0x1000
  output_width: 32
  processors: 0x0000000000000fff
```

To generate an embedded MAX78000 demo in the `demos/ai85-mnist/` folder, use the following command line:

```shell
(ai8x-synthesize) $ ./ai8xize.py --verbose -L --top-level cnn --test-dir demos --prefix ai85-mnist --checkpoint-file trained/ai85-mnist.pth.tar --config-file networks/mnist-chw-ai85.yaml --device MAX78000 --compact-data --mexpress --softmax --embedded-code
```

Running this command will combine the network described above with a fully connected software classification layer. The generated code will include all loading, unloading, and configuration steps.

To generate an RTL simulation for the same network and sample data in the directory `tests/ai85-mnist-....` (where .... is an autogenerated string based on the network topology), use:

```shell
(ai8x-synthesize) $ ./ai8xize.py --verbose --autogen rtlsim --top-level cnn -L --test-dir rtlsim --prefix ai85-mnist --checkpoint-file trained/ai85-mnist.pth.tar --config-file networks/mnist-chw-ai85.yaml --device MAX78000
```

### Network Loader Configuration Language

Network descriptions are written in YAML (see https://en.wikipedia.org/wiki/YAML). There are two sections in each file --- global statements and a sequence of layer descriptions.

#### Global Configuration

##### `arch` (Mandatory)

`arch` specifies the network architecture, for example `ai84net5`. This key is matched against the architecture embedded in the checkpoint file.

##### `bias` (Optional, Test Only)

The `bias` configuration is only used for test data. *To use bias with trained networks, use the `bias` parameter in PyTorch’s `nn.Module.Conv2d()` function. The converter tool will then automatically add bias parameters as needed.*

##### `dataset` (Mandatory)

`dataset` configures the data set for the network. This determines the input data size and dimensions as well as the number of input channels.

Data sets are for example `mnist`, `fashionmnist`, and `cifar-10`.

##### `output_map` (Optional)

The global `output_map`, if specified, overrides the memory instances where the last layer outputs its results. If not specified, this will be either the `output_processors` specified for the last layer, or, if that key does not exist, default to the number of processors needed for the output channels, starting at 0.

Example:
	`output_map: 0x0000000000000ff0`

##### `layers` (Mandatory)

`layers` is a list that defines the per-layer description.

#### Per-Layer Configuration

Each layer in the `layers` list describes the layer’s processors, convolution type, activation, pooling, weight and output sizes, data input format, data memory offsets, and its processing sequence. Several examples are located in the `networks/` and `tests/` folders.

##### `sequence` (Optional)

This key allows overriding of the processing sequence. The default is `0` for the first layer, or the previous layer’s sequence + 1 for other layers.

`sequence` numbers may have gaps. The software will sort layers by their numeric value, with the lowest value first.

##### `processors` (Mandatory)

`processors` specifies which processors will handle the input data. The processor map must match the number of input channels, and the input data format. For example, in CHW format, processors must be attached to different data memory instances.

*Note: When using multi-pass (i.e., using more than 64 channels), the number processors is an integer division of the channel count, rounded up. For example, 60 processors are specified for 120 channels.*

Example:
	 `processors: 0x0000000000000111`

##### `output_processors` (Optional)

`output_processors` specifies which data memory instances and 32-bit word offsets to use for the layer’s output data. When not specified, this key defaults to the next layer’s `processors`, or, for the last layer, to the global `output_map`.

##### `out_offset` (Optional)

`out_offset` specifies the relative offset inside the data memory instance where the output data should be written to. When not specified, `out_offset` defaults to `0`.

Example:
	 `out_offset: 0x2000`

##### `in_offset` (Optional)

`in_offset` specifies the offset into the data memory instances where the input data should be loaded from. When not specified, this key defaults to the previous layer’s `out_offset`, or `0` for the first layer.

Example:
	 `in_offset: 0x2000`

##### `output_width` (Optional)

When __not__ using an `activation`, the last layer can output `32` bits of unclipped data in Q17.14 format. The default is `8` bits.

Example:
	`output_width: 32`

##### `data_format` (Optional)

When specified for the first layer only, `data_format` can be either `chw`/`big` or `hwc`/`little`. The default is `hwc`. Note that the data format interacts with `processors`. 

##### `operation`

This key (which can also be specified using `op`, `operator`, or `convolution`) selects a layer’s main operation after the optional input pooling.
When this key is not specified, a warning is displayed and `Conv2d` is selected.

| Operation                 | Description                                                  |
| :------------------------ | :----------------------------------------------------------- |
| `Conv1d`                  | 1D convolution over an input composed of several input planes |
| `Conv2d`                  | 2D convolution over an input composed of several input planes |
| `ConvTranspose2d`         | 2D transposed convolution (upsampling) over an input composed of several input planes |
| `None` or `Passthrough`   | No operation *(note: input and output processors must be the same)* |
| `Linear` or `FC` or `MLP` | Linear transformation to the incoming data                   |
| `Add`                     | Element-wise addition                                        |
| `Sub`                     | Element-wise subtraction                                     |
| `Xor`                     | Element-wise binary XOR                                      |
| `Or`                      | Element-wise binary OR                                       |

Element-wise operations default to two operands. This can be changed using the `operands` key.

##### `eltwise` (Optional)

Element-wise operations can also be added “in-flight” to `Conv2d`. In this case, the element-wise operation is specified using the `eltwise` key.

Example:
  `eltwise: add`

##### `pool_first` (Optional)

When using both pooling and element-wise operations, pooling is performed first by default. Optionally, the element-wise operation can be performed before the pooling operation by setting `pool_first` to `False`.

Example:
	`pool_first: false`

##### `operands` (Optional)

For any element-wise `operation`, this key configures the number of operands from `2` to `16` inclusive. The default is `2`.

Example:
	`operation: add`

​	`operands: 4`

##### `activate` (Optional)

This key describes whether to activate the layer output (the default is to not activate). When specified, this key must be `ReLU`, `Abs` or `None` (the default).

Note that the output values are clipped (saturated) to $[0, +127]$. Because of this, `ReLU` behaves more similar to PyTorch’s `nn.Hardtanh(min_value=0, max_value=127)` than to PyTorch’s `nn.ReLU()`.

Note that `output_shift` can be used for (limited) “linear” activation.

<img src="docs/relu.png" alt="relu" style="zoom:33%;" />
<img src="docs/abs.png" alt="abs" style="zoom:33%;" />

##### `quantization` (Optional)

This key describes the width of the weight memory in bits and can be `1`, `2`, `4`, or `8` (the default is based on the range of the layer’s weights). Specifying a `quantization` that is smaller than what the weights require results in an error message.

Example:
	`quantization: 4`

##### `output_shift` (Optional)

When `output_width` is 8, the 32-bit intermediate result can be shifted left or right before reduction to 8-bit. The value specified here is cumulative with the value generated from `quantization`.

The 32-bit intermediate result is multiplied by $2^{totalshift}$, where the total shift count must be within the range $[-15, +15]$, resulting in a factor of $[2^{–15}, 2^{15}]$ or $[0.0000305176$ to $32768]$.

| quantization | implicit shift | range for `output_shift` |
| ------------ | -------------- | ------------------------ |
| 8-bit        | 0              | $[-15, +15]$             |
| 4-bit        | 4              | $[-19, +11]$             |
| 2-bit        | 6              | $[-21, +9]$              |
| 1-bit        | 7              | $[-22, +8]$              |

Using `output_shift` can help normalize data, particularly when using small weights. By default, `output_shift` is generated by the training software.

Example:
	`output_shift: 2`

##### `kernel_size` (Optional)

2D convolutions:

​	This key must be `3x3` (the default) or `1x1`.

1D convolutions:

​	This key must be `1` through `9`.

Example:
	`kernel_size: 1x1`

##### `stride` (Optional)

2D convolutions:

​	This key must be `1`.

1D convolutions:

​	This key must be `1`.

##### `pad` (Optional)

`pad` sets the padding for the convolution.

* For `Conv2d`, this value can be `0`, `1` (the default), or `2`.
* For `Conv1d`, the value can be `0`, `1`, `2`, or `3` (the default).
* For `Passthrough`, this value must be `0` (the default).

##### `max_pool` (Optional)

When specified, performs a `MaxPool` before the convolution. The pooling size can specified as an integer (when the value is identical for both dimensions, or for 1D convolutions), or as two values in order `[H, W]`.

Example:
	 `max_pool: 2`

##### `avg_pool` (Optional)

When specified, performs an `AvgPool` before the convolution. The pooling size can specified as an integer (when the value is identical for both dimensions, or for 1D convolutions), or as two values in order `[H, W]`.

Example:
	 `avg_pool: 2`

##### `pool_stride` (Optional)

When performing a pooling operation, this key describes the pool stride. The pooling stride can be specified as an integer (when the value is identical for both dimensions, or for 1D convolutions), or as two values in order `[H, W]`. The default is `1` or `[1, 1]`.

Example:
	 `pool_stride: 2`

##### `in_channels` (Optional)

`in_channels` specifies the number of channels of the input data. This is usually automatically computed based on the weights file and the layer sequence. This key allows overriding of the number of channels. See also: `in_dim`.

Example:
  `in_channels: 8` 

##### `in_dim` (Optional)

`in_dim` specifies the dimensions of the input data. This is usually automatically computed based on the output of the previous layer or the layer(s) referenced by `in_sequences`. This key allows overriding of the automatically calculated dimensions. `in_dim` must be used when changing from 1D to 2D data or vice versa.

See also: `in_channels`.

Example:
  `in_dim: [64, 64]` 

##### `in_sequences` (Optional)

By default, a layer’s input is the output of the previous layer. `in_sequences` can be used to point to the output of one or more arbitrary previous layers, for example when processing the same data using two different kernel sizes, or when combining the outputs of several prior layers. `in_sequences` can be specified as an integer (for a single input) or as a list (for multiple inputs). As a special case, `-1` is the input data. The `in_offset` and `out_offset` must be set to match the specified sequence.

Example:
  `in_sequences: [2, 3]` 

See the [Fire example](#example) for a network that uses `in_sequences`.

##### `out_channels` (Optional)

`out_channels` specifies the number of channels of the output data. This is usually automatically computed based on the weights and layer sequence. This key allows overriding the number of output channels.

Example:
  `out_channels: 8` 

##### `streaming` (Optional)

`streaming` specifies that the layer is using streaming mode. this is necessary when the input data dimensions exceed the available data memory. When enabling `streaming`, all prior layers have to enable `streaming` as well. `streaming` can be enabled for up to 8 layers.

Example:
	`streaming: true`

##### `flatten` (Optional)

`flatten` specifies that 2D input data should be transformed to 1D data for use by a `Linear` layer.

Example:
	`flatten: true`

##### `write_gap` (Optional)

`write_gap` specifies the number of words that should be skipped during write operations (i.e., write every *n*th word). This creates an interleaved output that can be used as the input for subsequent layers that use element-wise operations.

Example:
	`write_gap: 1`

#### Example

The following shows an example for a single “Fire” operation, the MAX78000/MAX78002 hardware layer numbers and its YAML description.

<img src="docs/fireexample.png" alt="Fire example" style="zoom:35%;" />

```yaml
arch: ai85firetestnet
dataset: CIFAR-10
# Input dimensions are 3x32x32

layers:
### Fire
# Squeeze
- avg_pool: 2
  pool_stride: 2
  pad: 0
  in_offset: 0x1000
  processors: 0x0000000000000007
  data_format: HWC
  out_offset: 0x0000
  operation: conv2d
  kernel_size: 1x1
  activate: ReLU
# Expand 1x1
- in_offset: 0x0000
  out_offset: 0x1000
  processors: 0x0000000000000030
  output_processors: 0x0000000000000f00
  operation: conv2d
  kernel_size: 1x1
  pad: 0
  activate: ReLU
# Expand 3x3
- in_offset: 0x0000
  out_offset: 0x1000
  processors: 0x0000000000000030
  output_processors: 0x000000000000f000
  operation: conv2d
  kernel_size: 3x3
  activate: ReLU
  in_sequences: 0
# Concatenate
- max_pool: 2
  pool_stride: 2
  in_offset: 0x1000
  out_offset: 0x0000
  processors: 0x000000000000ff00
  operation: none
  in_sequences: [1, 2]
### Additional layers
- max_pool: 2
  pool_stride: 2
  out_offset: 0x1000
  processors: 0x000000000000ff00
  operation: none
- flatten: true
  out_offset: 0x0000
  op: mlp
  processors: 0x000000000000ff00
  output_width: 32
```

#### Residual Connections

Many networks use residual connections. In the following example, the convolution on the right works on the output data of the first convolution. However, that same output data also “bypasses” the second convolution and is added to the output.

<img src="docs/residual-basic.png" alt="residual-basic" style="zoom:33%;" />

On MAX78000/MAX78002, the element-wise addition works on “interleaved data”, i.e., each machine fetch gathers one operand.

In order to achieve this, a layer must be inserted that does nothing else but reformat the data into interleaved format using the `write_gap` keyword (this operation happens in parallel and is fast).

```yaml
# Layer 1
- out_offset: 0x0000
  processors: 0x0ffff00000000000
  operation: conv2d
  kernel_size: 3x3
  pad: 1
  activate: ReLU

# Layer 2 - re-format data with gap
- out_offset: 0x2000
  processors: 0x00000000000fffff
  output_processors: 0x00000000000fffff
  operation: passthrough
  write_gap: 1

# Layer 3
- in_offset: 0x0000
  out_offset: 0x2004
  processors: 0x00000000000fffff
  operation: conv2d
  kernel_size: 3x3
  pad: 1
  activate: ReLU
  write_gap: 1

# Layer 4 - Residual
- in_sequences: [2, 3]
  in_offset: 0x2000
  out_offset: 0x0000
  processors: 0x00000000000fffff
  eltwise: add
  ...
```

The same network can also be viewed graphically:

<img src="docs/residual.png" alt="residual" style="zoom:38%;" />

### Adding New Models and New Datasets to the Network Loader

Adding new datasets to the Network Loader is implemented as follows:
1. Provide the network model, its YAML description and weights. Place the YAML file (e.g., `new.yaml`) in the `networks` directory, and weights in the `trained` directory.
   The non-quantized weights are obtained from a training checkpoint, for example:
   `(ai8x-synthesis) $ cp ../ai8x-training/logs/2020.06.02-154133/best.pth.tar trained/new-unquantized.pth.tar`

2. When using post-training quantization, the quantized weights are the result of the quantization step. Copy and customize an existing quantization shell script, for example:
   `(ai8x-synthesis) $ cp quantize_mnist.sh quantize_new.sh`

   Then, *edit this script to point to the new model and dataset* (`vim quantize_new.sh`), and call the script to generate the quantized weights. Example:
   ```shell
   (ai8x-synthesis) $ ./quantize_new.sh 
   Configuring device: AI85.
   Reading networks/new.yaml to configure network...
   Converting checkpoint file trained/new-unquantized.pth.tar to trained/new.pth.tar
   +----------------------+-------------+----------+
   | Key                  | Type        | Value    |
   |----------------------+-------------+----------|
   | arch                 | str         | ai85net5 |
   | compression_sched    | dict        |          |
   | epoch                | int         | 165      |
   | extras               | dict        |          |
   | optimizer_state_dict | dict        |          |
   | optimizer_type       | type        | SGD      |
   | state_dict           | OrderedDict |          |
   +----------------------+-------------+----------+
   Model keys (state_dict):
   conv1.conv2d.weight, conv2.conv2d.weight, conv3.conv2d.weight, conv4.conv2d.weight, fc.linear.weight, fc.linear.bias
   conv1.conv2d.weight avg_max: tensor(0.3100) max: tensor(0.7568) mean: tensor(0.0104) factor: 54.4 bits: 8
   conv2.conv2d.weight avg_max: tensor(0.1843) max: tensor(0.2897) mean: tensor(-0.0063) factor: 108.8 bits: 8
   conv3.conv2d.weight avg_max: tensor(0.1972) max: tensor(0.3065) mean: tensor(-0.0053) factor: 108.8 bits: 8
   conv4.conv2d.weight avg_max: tensor(0.3880) max: tensor(0.5299) mean: tensor(0.0036) factor: 108.8 bits: 8
   fc.linear.weight avg_max: tensor(0.6916) max: tensor(0.9419) mean: tensor(-0.0554) factor: 108.8 bits: 8
   fc.linear.bias   
   ```

3. Provide a sample input. The sample input is used to generate a known-answer test (self test). The sample input is provided as a NumPy “pickle” — add `sample_dset.npy` for the dataset named `dset` to the `tests` directory. This file can be generated by saving a sample in CHW format (no batch dimension) using `numpy.save()`, see below.

   For example, the MNIST 1×28×28 image sample would be stored in `tests/sample_mnist.npy` in an `np.array` with shape `[1, 28, 28]` and datatype `<i8`. The file can be random, or can be obtained from the `train.py` software.

#### Generating a Random Sample Input

To generate a random sample input, use a short NumPy script. In the MNIST example:

```python
import os
import numpy as np

a = np.random.randint(-128, 127, size=(1, 28, 28), dtype=np.int64)
np.save(os.path.join('tests', 'sample_mnist'), a, allow_pickle=False, fix_imports=False)
```

#### Saving a Sample Input from Training Data

1. In the `ai8x-training` project, add the argument `--save-sample 10` to the `evaluate_mnist.sh` script. *Note: The index 10 is arbitrary, but it must be smaller than the batch size. If manual visual verification is desired, it is a good idea to pick a sample where the quantized model computes the correct answer.*

2. Run the modified `evaluate_mnist.sh`. It will produce a file named `sample_mnist.npy`.

3. Save the `sample_mnist.npy` file and copy it to the `ai8x-synthesis` project.

#### Evaluate the Quantized Weights with the New Dataset and Model

1. Switch to training project directory and activate the environment:
   ```shell
   (ai8x-synthesis) $ deactivate`
   $ cd ../ai8x-training
   $ source bin/activate
   ```
2. Create an evaluation script and run it:
   ```shell
   (ai8x-training) $ cp evaluate_mnist.sh evaluate_new.sh
   (ai8x-training) $ vim evaluate_new.sh
   (ai8x-training) $ ./evaluate_new.sh
   ```
   Example output:
   ```shell
   (ai8x-training) $ ./evaluate_new.sh 
   Configuring device: AI85, simulate=True.
   Log file for this run: logs/2020.06.03-125328/2020.06.03-125328.log
   --------------------------------------------------------
   Logging to TensorBoard - remember to execute the server:
   > tensorboard --logdir='./logs'

   => loading checkpoint ../ai8x-synthesis/trained/new.pth.tar
   => Checkpoint contents:
   +----------------------+-------------+----------+
   | Key                  | Type        | Value    |
   |----------------------+-------------+----------|
   | arch                 | str         | ai85net5 |
   | compression_sched    | dict        |          |
   | epoch                | int         | 165      |
   | extras               | dict        |          |
   | optimizer_state_dict | dict        |          |
   | optimizer_type       | type        | SGD      |
   | state_dict           | OrderedDict |          |
   +----------------------+-------------+----------+

   => Checkpoint['extras'] contents:
   +-----------------+--------+-------------------+
   | Key             | Type   | Value             |
   |-----------------+--------+-------------------|
   | best_epoch      | int    | 165               |
   | best_top1       | float  | 99.46666666666667 |
   | clipping_method | str    | SCALE             |
   | clipping_scale  | float  | 0.85              |
   | current_top1    | float  | 99.46666666666667 |
   +-----------------+--------+-------------------+

   Loaded compression schedule from checkpoint (epoch 165)
   => loaded 'state_dict' from checkpoint '../ai8x-synthesis/trained/new.pth.tar'
   Optimizer Type: <class 'torch.optim.sgd.SGD'>
   Optimizer Args: {'lr': 0.1, 'momentum': 0.9, 'dampening': 0, 'weight_decay': 0.0001, 'nesterov': False}
   Dataset sizes:
     training=54000
     validation=6000
     test=10000
   --- test ---------------------
   10000 samples (256 per mini-batch)
   Test: [   10/   40]    Loss 44.193750    Top1 99.609375    Top5 99.960938    
   Test: [   20/   40]    Loss 66.567578    Top1 99.433594    Top5 99.980469    
   Test: [   30/   40]    Loss 51.816276    Top1 99.518229    Top5 99.986979    
   Test: [   40/   40]    Loss 53.596094    Top1 99.500000    Top5 99.990000    
   ==> Top1: 99.500    Top5: 99.990    Loss: 53.596

   ==> Confusion:
   [[ 979    0    0    0    0    0    0    0    1    0]
    [   0 1132    1    0    0    0    0    2    0    0]
    [   2    0 1026    1    0    0    0    3    0    0]
    [   0    0    0 1009    0    0    0    0    1    0]
    [   0    0    0    0  978    0    0    0    0    4]
    [   1    0    0    3    0  886    1    0    0    1]
    [   5    4    1    0    1    0  946    0    1    0]
    [   0    1    3    0    0    0    0 1023    0    1]
    [   0    0    0    1    1    1    0    0  970    1]
    [   0    0    0    0    4    1    0    3    0 1001]]
   
   Log file for this run: logs/2020.06.03-125328/2020.06.03-125328.log
   ```

### Generating C Code

Run `ai8xize.py` with the new network and the new sample data to generate embedded C code that can be compiled with the Arm and RISC-V compilers. See `gen-demos-max78000.sh` for examples.

#### Starting an Inference, Waiting for Completion, Multiple Inferences in Sequence

An inference is started by loading registers and kernels, loading the input, and enabling processing.  This code is automatically generated—see the `cnn_load()`, `load_kernels()`, and `load_input()` functions. The sample data can be used as a self-checking feature on device power-up since the output for the sample data is known.

The MAX78000/MAX78002 accelerator can generate an interrupt on completion, and it will set a status bit (see `cnn_wait()`). The resulting data can now be unloaded from the accelerator (code for this is also auto-generated in `cnn_unload()`).

To run another inference, ensure all groups are disabled (stopping the state machine, as shown in `cnn_load()`). Next, load the new input data and start processing.

#### Softmax, and Data unload in C

`ai8xize.py` can generate a custom `cnn_unload()` function using the command line switch `--unload`. The `--softmax` switch additionally inserts a call to a software Softmax function that is provided in the `assets/device-ai8x` folder. To use the provided software Softmax on MAX78000/MAX78002, the last layer output should be 32-bit wide (`output_width: 32`).

The software Softmax function is optimized for processing time and it quantizes the input.

![softmax](docs/softmax.png)

#### Contents of the device-* Folder

* For MAX78000/MAX78002, the software Softmax is implemented in `softmax.c`.

---

## AHB Memory Addresses

The following tables show the AHB memory addresses for the MAX78000 accelerator:

### Data memory

Total: 512 KiB (16 instances of 8192 × 32)

| **Group** | **Instance** | **Address Range**       |
| --------- | ------------ | ----------------------- |
| 0         | 0            | 0x50400000 - 0x50407FFF |
| 0         | 1            | 0x50408000 - 0x5040FFFF |
| 0         | 2            | 0x50410000 - 0x50417FFF |
| 0         | 3            | 0x50418000 - 0x5041FFFF |
| 0         | 0            | 0x50800000 - 0x50807FFF |
| 1         | 1            | 0x50808000 - 0x5080FFFF |
| 1         | 2            | 0x50810000 - 0x50817FFF |
| 1         | 3            | 0x50818000 - 0x5081FFFF |
| 2         | 0            | 0x50C00000 - 0x50C07FFF |
| 2         | 1            | 0x50C08000 - 0x50C0FFFF |
| 2         | 2            | 0x50C10000 - 0x50C17FFF |
| 2         | 3            | 0x50C18000 - 0x50C1FFFF |
| 3         | 0            | 0x51000000 - 0x51007FFF |
| 3         | 1            | 0x51008000 - 0x5100FFFF |
| 3         | 2            | 0x51010000 - 0x51017FFF |
| 3         | 3            | 0x51018000 - 0x5101FFFF |

### TRAM

Total: 384 KiB (64 instances of 3072 × 16)

| **Group** | **Instance** | **Address Range\***     |
| --------- | ------------ | ----------------------- |
| 0         | 0            | 0x50110000 - 0x50112FFF |
| 0         | 1            | 0x50114000 - 0x50116FFF |
| 0         | 2            | 0x50118000 - 0x5011AFFF |
| 0         | 3            | 0x5011C000 - 0x5011EFFF |
| 0         | 4            | 0x50120000 - 0x50122FFF |
| 0         | 5            | 0x50124000 - 0x50126FFF |
| 0         | 6            | 0x50128000 - 0x5012AFFF |
| 0         | 7            | 0x5012C000 - 0x5012EFFF |
| 0         | 8            | 0x50130000 - 0x50132FFF |
| 0         | 9            | 0x50134000 - 0x50136FFF |
| 0         | 10           | 0x50138000 - 0x5013AFFF |
| 0         | 11           | 0x5013C000 - 0x5013EFFF |
| 0         | 12           | 0x50140000 - 0x50142FFF |
| 0         | 13           | 0x50144000 - 0x50146FFF |
| 0         | 14           | 0x50148000 - 0x5014AFFF |
| 0         | 15           | 0x5014C000 - 0x5014EFFF |
| 1         | 0            | 0x50510000 - 0x50512FFF |
| 1         | 1            | 0x50514000 - 0x50516FFF |
| 1         | 2            | 0x50518000 - 0x5051AFFF |
| 1         | 3            | 0x5051C000 - 0x5051EFFF |
| 1         | 4            | 0x50520000 - 0x50522FFF |
| 1         | 5            | 0x50524000 - 0x50526FFF |
| 1         | 6            | 0x50528000 - 0x5052AFFF |
| 1         | 7            | 0x5052C000 - 0x5052EFFF |
| 1         | 8            | 0x50530000 - 0x50532FFF |
| 1         | 9            | 0x50534000 - 0x50536FFF |
| 1         | 10           | 0x50538000 - 0x5053AFFF |
| 1         | 11           | 0x5053C000 - 0x5053EFFF |
| 1         | 12           | 0x50540000 - 0x50542FFF |
| 1         | 13           | 0x50544000 - 0x50546FFF |
| 1         | 14           | 0x50548000 - 0x5054AFFF |
| 1         | 15           | 0x5054C000 - 0x5054EFFF |
| 2         | 0            | 0x50910000 - 0x50912FFF |
| 2         | 1            | 0x50914000 - 0x50916FFF |
| 2         | 2            | 0x50918000 - 0x5091AFFF |
| 2         | 3            | 0x5091C000 - 0x5091EFFF |
| 2         | 4            | 0x50920000 - 0x50922FFF |
| 2         | 5            | 0x50924000 - 0x50926FFF |
| 2         | 6            | 0x50928000 - 0x5092AFFF |
| 2         | 7            | 0x5092C000 - 0x5092EFFF |
| 2         | 8            | 0x50930000 - 0x50932FFF |
| 2         | 9            | 0x50934000 - 0x50936FFF |
| 2         | 10           | 0x50938000 - 0x5093AFFF |
| 2         | 11           | 0x5093C000 - 0x5093EFFF |
| 2         | 12           | 0x50940000 - 0x50942FFF |
| 2         | 13           | 0x50944000 - 0x50946FFF |
| 2         | 14           | 0x50948000 - 0x5094AFFF |
| 2         | 15           | 0x5094C000 - 0x5094EFFF |
| 3         | 0            | 0x50D10000 - 0x50D12FFF |
| 3         | 1            | 0x50D14000 - 0x50D16FFF |
| 3         | 2            | 0x50D18000 - 0x50D1AFFF |
| 3         | 3            | 0x50D1C000 - 0x50D1EFFF |
| 3         | 4            | 0x50D20000 - 0x50D22FFF |
| 3         | 5            | 0x50D24000 - 0x50D26FFF |
| 3         | 6            | 0x50D28000 - 0x50D2AFFF |
| 3         | 7            | 0x50D2C000 - 0x50D2EFFF |
| 3         | 8            | 0x50D30000 - 0x50D32FFF |
| 3         | 9            | 0x50D34000 - 0x50D36FFF |
| 3         | 10           | 0x50D38000 - 0x50D3AFFF |
| 3         | 11           | 0x50D3C000 - 0x50D3EFFF |
| 3         | 12           | 0x50D40000 - 0x50D42FFF |
| 3         | 13           | 0x50D44000 - 0x50D46FFF |
| 3         | 14           | 0x50D48000 - 0x50D4AFFF |
| 3         | 15           | 0x50D4C000 - 0x50D4EFFF |

**using 32 bits of address space for each 16-bit memory*

### Kernel memory (“MRAM”)

Total: 432 KiB (64 instances of 768 × 72)

| **Group** | **Instance** | **Address Range\***     |
| --------- | ------------ | ----------------------- |
| 0         | 0            | 0x50180000 - 0x50182FFF |
| 0         | 1            | 0x50184000 - 0x50186FFF |
| 0         | 2            | 0x50188000 - 0x5018AFFF |
| 0         | 3            | 0x5018c000 - 0x5018DFFF |
| 0         | 4            | 0x50190000 - 0x50191FFF |
| 0         | 5            | 0x50194000 - 0x50196FFF |
| 0         | 6            | 0x50198000 - 0x5019AFFF |
| 0         | 7            | 0x5019C000 - 0x5019DFFF |
| 0         | 8            | 0x501A0000 - 0x501A2FFF |
| 0         | 9            | 0x501A4000 - 0x501A6FFF |
| 0         | 10           | 0x501A8000 - 0x501AAFFF |
| 0         | 11           | 0x501AC000 - 0x501ADFFF |
| 0         | 12           | 0x501B0000 - 0x501B2FFF |
| 0         | 13           | 0x501B4000 - 0x501B6FFF |
| 0         | 14           | 0x501B8000 - 0x501BAFFF |
| 0         | 15           | 0x501BC000 - 0x501BDFFF |
| 1         | 0            | 0x50580000 - 0x50582FFF |
| 1         | 1            | 0x50584000 - 0x50586FFF |
| 1         | 2            | 0x50588000 - 0x5058AFFF |
| 1         | 3            | 0x5058C000 - 0x5058DFFF |
| 1         | 4            | 0x50590000 - 0x50591FFF |
| 1         | 5            | 0x50594000 - 0x50596FFF |
| 1         | 6            | 0x50598000 - 0x5059AFFF |
| 1         | 7            | 0x5059C000 - 0x5059DFFF |
| 1         | 8            | 0x505A0000 - 0x505A2FFF |
| 1         | 9            | 0x505A4000 - 0x505A6FFF |
| 1         | 10           | 0x505A8000 - 0x505AAFFF |
| 1         | 11           | 0x505AC000 - 0x505ADFFF |
| 1         | 12           | 0x505B0000 - 0x505B2FFF |
| 1         | 13           | 0x505B4000 - 0x505B6FFF |
| 1         | 14           | 0x505B8000 - 0x505BAFFF |
| 1         | 15           | 0x505BC000 - 0x505BDFFF |
| 2         | 0            | 0x50980000 - 0x50982FFF |
| 2         | 1            | 0x50984000 - 0x50986FFF |
| 2         | 2            | 0x50988000 - 0x5098AFFF |
| 2         | 3            | 0x5098C000 - 0x5098DFFF |
| 2         | 4            | 0x50990000 - 0x50991FFF |
| 2         | 5            | 0x50994000 - 0x50996FFF |
| 2         | 6            | 0x50998000 - 0x5099AFFF |
| 2         | 7            | 0x5099C000 - 0x5099DFFF |
| 2         | 8            | 0x509A0000 - 0x509A2FFF |
| 2         | 9            | 0x509A4000 - 0x509A6FFF |
| 2         | 10           | 0x509A8000 - 0x509AAFFF |
| 2         | 11           | 0x509AC000 - 0x509ADFFF |
| 2         | 12           | 0x509B0000 - 0x509B2FFF |
| 2         | 13           | 0x509B4000 - 0x509B6FFF |
| 2         | 14           | 0x509B8000 - 0x509BAFFF |
| 2         | 15           | 0x509BC000 - 0x509BDFFF |
| 3         | 0            | 0x50D80000 - 0x50D82FFF |
| 3         | 1            | 0x50D84000 - 0x50D86FFF |
| 3         | 2            | 0x50D88000 - 0x50D8AFFF |
| 3         | 3            | 0x50D8C000 - 0x50D8DFFF |
| 3         | 4            | 0x50D90000 - 0x50D91FFF |
| 3         | 5            | 0x50D94000 - 0x50D96FFF |
| 3         | 6            | 0x50D98000 - 0x50D9AFFF |
| 3         | 7            | 0x50D9C000 - 0x50D9DFFF |
| 3         | 8            | 0x50DA0000 - 0x50DA2FFF |
| 3         | 9            | 0x50DA4000 - 0x50DA6FFF |
| 3         | 10           | 0x50DA8000 - 0x50DAAFFF |
| 3         | 11           | 0x50DAC000 - 0x50DADFFF |
| 3         | 12           | 0x50DB0000 - 0x50DB2FFF |
| 3         | 13           | 0x50DB4000 - 0x50DB6FFF |
| 3         | 14           | 0x50DB8000 - 0x50DBAFFF |
| 3         | 15           | 0x50DBC000 - 0x50DBDFFF |

**using 128 bits of address space for each 72-bit memory*

### Bias memory

Total: 2 KiB (4 instances of 128 × 32) 

| **Group** | **Address Range**       |
| --------- | ----------------------- |
| 0         | 0x50108000 - 0x50109FFF |
| 1         | 0x50508000 - 0x50509FFF |
| 2         | 0x50908000 - 0x50909FFF |
| 3         | 0x50D08000 - 0x50D09FFF |

---

## Contributing Code

### Linting

Both projects are set up for `flake8` and `pylint` to lint Python code. The line width is related to 100 (instead of the default of 80), and the number of lines per module was increased; configuration files are included in the projects. Shell code is linted by `shellcheck`, and YAML files by `yamllint`.
Code should not generate any warnings in any of the tools (some of the components in the `ai8x-training` project will create warnings as they are based on third-party code).

`flake8` and `pylint` need to be installed into both virtual environments:

```shell
(ai8x-synthesis) $ pip3 install flake8 pylint mypy
```

The GitHub projects use the [GitHub Super-Linter](https://github.com/github/super-linter) to automatically verify push operations and pull requests. The Super-Linter can be installed locally, see [installation instructions](https://github.com/github/super-linter/blob/master/docs/run-linter-locally.md).
To run locally, create a clean copy of the repository and run the following command from the project directory (i.e., `ai8x-training` or `ai8x-synthesis`): 

```shell
$ docker run -e RUN_LOCAL=true -e VALIDATE_MARKDOWN=false -e VALIDATE_PYTHON_BLACK=false -e VALIDATE_ANSIBLE=false -e VALIDATE_EDITORCONFIG=false -e FILTER_REGEX_EXCLUDE="attic/.*|inspect_ckpt.py" -v `pwd`:/tmp/lint github/super-linter
```

### Submitting Changes

Do not try to push any changes into the master branch. Instead, create a fork and submit a pull request against the `develop` branch. The easiest way to do this is using a [graphical client](#Recommended-Software) such as Fork or GitHub Desktop.

The following document has more information:
https://github.com/MaximIntegratedAI/MaximAI_Documentation/blob/master/CONTRIBUTING.md

---
<|MERGE_RESOLUTION|>--- conflicted
+++ resolved
@@ -1,12 +1,6 @@
-<<<<<<< HEAD
-# MAX78000 Model Training and Synthesis 
-
-_October 12, 2020_
-=======
 # MAX78000 Model Training and Synthesis
 
 _October 14, 2020_
->>>>>>> f48dd56c
 
 The Maxim Integrated AI project is comprised of four repositories:
 
