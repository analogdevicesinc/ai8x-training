--- conflicted
+++ resolved
@@ -21,13 +21,8 @@
     CNN that uses wide output layer in AI85
     """
     def __init__(self, num_classes=10, num_channels=3, dimensions=(28, 28),
-<<<<<<< HEAD
                  planes=128, pool=2, fc_inputs=12, bias=False, **kwargs):
-        super(AI85NetWide, self).__init__()
-=======
-                 planes=128, pool=2, fc_inputs=12, bias=False):
         super().__init__()
->>>>>>> c8437578
 
         # Keep track of image dimensions so one constructor works for all image sizes
         dim = dimensions[0]
@@ -94,13 +89,8 @@
     32-bit values.
     """
     def __init__(self, num_classes=10, num_channels=3, dimensions=(28, 28),
-<<<<<<< HEAD
                  planes=80, pool=2, fc_inputs=12, bias=False, **kwargs):
-        super(AI85NetExpansion, self).__init__()
-=======
-                 planes=80, pool=2, fc_inputs=12, bias=False):
         super().__init__()
->>>>>>> c8437578
 
         # Keep track of image dimensions so one constructor works for all image sizes
         dim = dimensions[0]
@@ -157,13 +147,8 @@
     5-Layer CNN for AI85
     """
     def __init__(self, num_classes=10, num_channels=3, dimensions=(28, 28),
-<<<<<<< HEAD
                  planes=60, pool=2, fc_inputs=12, bias=False, **kwargs):
-        super(AI85Net6, self).__init__()
-=======
-                 planes=60, pool=2, fc_inputs=12, bias=False):
         super().__init__()
->>>>>>> c8437578
 
         # AI85 Limits
         assert planes + num_channels <= ai8x.dev.WEIGHT_INPUTS
@@ -197,7 +182,8 @@
         dim //= pool  # pooling, padding 0 -> 4x4
         # padding 1 -> no change in dimensions
 
-        self.conv5 = ai8x.Conv2d(fc_inputs * dim * dim, num_classes, 1, padding=0, bias=None, **kwargs)
+        self.conv5 = ai8x.Conv2d(fc_inputs * dim * dim, num_classes, 1,
+                                 padding=0, bias=None, **kwargs)
         # 10x1x1
 
         for m in self.modules():
@@ -231,13 +217,8 @@
     layer as defined in th eoriginal paper.
     """
     def __init__(self, num_channels=3, num_classes=10, dimensions=(32, 32),
-<<<<<<< HEAD
                  bias=False, **kwargs):
-        super(AI85SqueezeNet, self).__init__()
-=======
-                 bias=False):
         super().__init__()
->>>>>>> c8437578
         dim1 = dimensions[0]
         dim2 = dimensions[1]
         # 3x32x32
