--- conflicted
+++ resolved
@@ -1,6 +1,6 @@
 ###################################################################################################
 #
-# Copyright (C) Maxim Integrated Products, Inc. All Rights Reserved.
+# Copyright (C) 2019-2020 Maxim Integrated Products, Inc. All Rights Reserved.
 #
 # Maxim Integrated Products, Inc. Default Copyright Notice:
 # https://www.maximintegrated.com/en/aboutus/legal/copyrights.html
@@ -18,19 +18,16 @@
     AI85 1D audio frequency-shift keying demodulator CNN.
     """
     def __init__(self, num_classes=2, num_channels=1, dimensions=(22, 1),
-<<<<<<< HEAD
                  fc_inputs=16, bias=False, **kwargs):
-        super(AI85AfskNet, self).__init__()
-=======
-                 fc_inputs=16, bias=False):
         super().__init__()
->>>>>>> c8437578
 
         dim1 = dimensions[0]
-        self.mfcc_conv1 = ai8x.FusedConv1dReLU(num_channels, 64, 5, stride=1, padding=2, bias=bias, **kwargs)
+        self.mfcc_conv1 = ai8x.FusedConv1dReLU(num_channels, 64, 5, stride=1,
+                                               padding=2, bias=bias, **kwargs)
         self.dropout1 = nn.Dropout(0.2)
         self.mfcc_conv2 = ai8x.FusedConv1dReLU(64, 32, 5, stride=1, padding=2, bias=bias, **kwargs)
-        self.mfcc_conv4 = ai8x.FusedConv1dReLU(32, fc_inputs, 5, stride=1, padding=2, bias=bias, **kwargs)
+        self.mfcc_conv4 = ai8x.FusedConv1dReLU(32, fc_inputs, 5, stride=1,
+                                               padding=2, bias=bias, **kwargs)
         self.fc = ai8x.Linear(fc_inputs * dim1, num_classes, bias=bias)
 
         for m in self.modules():
