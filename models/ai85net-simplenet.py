###################################################################################################
#
# Copyright (C) Maxim Integrated Products, Inc. All Rights Reserved.
#
# Maxim Integrated Products, Inc. Default Copyright Notice:
# https://www.maximintegrated.com/en/aboutus/legal/copyrights.html
#
###################################################################################################
"""
SimpleNet_v1 network for AI85.
Simplified version of the network proposed in [1].

[1] HasanPour, Seyyed Hossein, et al. "Lets keep it simple, using simple architectures to
    outperform deeper and more complex architectures." arXiv preprint arXiv:1608.06037 (2016).
"""
import torch.nn as nn

import ai8x


class AI85SimpleNet(nn.Module):
    """
    SimpleNet v1 Model with BatchNorm
    """
    def __init__(
            self,
            num_classes=100,
            num_channels=3,
            dimensions=(32, 32),  # pylint: disable=unused-argument
            bias=False,
            **kwargs
    ):
        super().__init__()

<<<<<<< HEAD
        self.conv1 = ai8x.FusedConv2dReLU(num_channels, 16, 3, stride=1, padding=1, bias=bias,
                                          **kwargs)
        self.conv2 = ai8x.FusedConv2dReLU(16, 20, 3, stride=1, padding=1, bias=bias, **kwargs)
        self.conv3 = ai8x.FusedConv2dReLU(20, 20, 3, stride=1, padding=1, bias=bias, **kwargs)
        self.conv4 = ai8x.FusedConv2dReLU(20, 20, 3, stride=1, padding=1, bias=bias, **kwargs)
        self.conv5 = ai8x.FusedMaxPoolConv2dReLU(20, 20, 3, pool_size=2, pool_stride=2,
                                                 stride=1, padding=1, bias=bias, **kwargs)
        self.conv6 = ai8x.FusedConv2dReLU(20, 20, 3, stride=1, padding=1, bias=bias, **kwargs)
        self.conv7 = ai8x.FusedConv2dReLU(20, 44, 3, stride=1, padding=1, bias=bias, **kwargs)
        self.conv8 = ai8x.FusedMaxPoolConv2dReLU(44, 48, 3, pool_size=2, pool_stride=2,
                                                 stride=1, padding=1, bias=bias, **kwargs)
        self.conv9 = ai8x.FusedConv2dReLU(48, 48, 3, stride=1, padding=1, bias=bias, **kwargs)
        self.conv10 = ai8x.FusedMaxPoolConv2dReLU(48, 96, 3, pool_size=2, pool_stride=2,
                                                  stride=1, padding=1, bias=bias, **kwargs)
        self.conv11 = ai8x.FusedMaxPoolConv2dReLU(96, 512, 1, pool_size=2, pool_stride=2,
                                                  padding=0, bias=bias, **kwargs)
        self.conv12 = ai8x.FusedConv2dReLU(512, 128, 1, stride=1, padding=0, bias=bias, **kwargs)
        self.conv13 = ai8x.FusedMaxPoolConv2dReLU(128, 128, 3, pool_size=2, pool_stride=2,
                                                  stride=1, padding=1, bias=bias, **kwargs)
=======
        self.conv1 = ai8x.FusedConv2dBNReLU(num_channels, 16, 3, stride=1, padding=1, bias=bias,
                                            **kwargs)
        self.conv2 = ai8x.FusedConv2dBNReLU(16, 20, 3, stride=1, padding=1, bias=bias, **kwargs)
        self.conv3 = ai8x.FusedConv2dBNReLU(20, 20, 3, stride=1, padding=1, bias=bias, **kwargs)
        self.conv4 = ai8x.FusedConv2dBNReLU(20, 20, 3, stride=1, padding=1, bias=bias, **kwargs)
        self.conv5 = ai8x.FusedMaxPoolConv2dBNReLU(20, 20, 3, pool_size=2, pool_stride=2,
                                                   stride=1, padding=1, bias=bias, **kwargs)
        self.conv6 = ai8x.FusedConv2dBNReLU(20, 20, 3, stride=1, padding=1, bias=bias, **kwargs)
        self.conv7 = ai8x.FusedConv2dBNReLU(20, 44, 3, stride=1, padding=1, bias=bias, **kwargs)
        self.conv8 = ai8x.FusedMaxPoolConv2dBNReLU(44, 48, 3, pool_size=2, pool_stride=2,
                                                   stride=1, padding=1, bias=bias, **kwargs)
        self.conv9 = ai8x.FusedConv2dBNReLU(48, 48, 3, stride=1, padding=1, bias=bias, **kwargs)
        self.conv10 = ai8x.FusedMaxPoolConv2dBNReLU(48, 96, 3, pool_size=2, pool_stride=2,
                                                    stride=1, padding=1, bias=bias, **kwargs)
        self.conv11 = ai8x.FusedMaxPoolConv2dBNReLU(96, 512, 1, pool_size=2, pool_stride=2,
                                                    padding=0, bias=bias, **kwargs)
        self.conv12 = ai8x.FusedConv2dBNReLU(512, 128, 1, stride=1, padding=0, bias=bias, **kwargs)
        self.conv13 = ai8x.FusedMaxPoolConv2dBNReLU(128, 128, 3, pool_size=2, pool_stride=2,
                                                    stride=1, padding=1, bias=bias, **kwargs)
>>>>>>> 688f1da0
        self.conv14 = ai8x.Conv2d(128, num_classes, 1, stride=1, padding=0, bias=bias,
                                  wide=True, **kwargs)

    def forward(self, x):  # pylint: disable=arguments-differ
        """Forward prop"""
        x = self.conv1(x)
        x = self.conv2(x)
        x = self.conv3(x)
        x = self.conv4(x)
        x = self.conv5(x)
        x = self.conv6(x)
        x = self.conv7(x)
        x = self.conv8(x)
        x = self.conv9(x)
        x = self.conv10(x)
        x = self.conv11(x)
        x = self.conv12(x)
        x = self.conv13(x)
        x = self.conv14(x)
        x = x.view(x.size(0), -1)
        return x


def ai85simplenet(pretrained=False, **kwargs):
    """
    Constructs a SimpleNet v1 model.
    """
    assert not pretrained
    return AI85SimpleNet(**kwargs)


models = [
    {
        'name': 'ai85simplenet',
        'min_input': 1,
        'dim': 2,
    },
]<|MERGE_RESOLUTION|>--- conflicted
+++ resolved
@@ -32,27 +32,6 @@
     ):
         super().__init__()
 
-<<<<<<< HEAD
-        self.conv1 = ai8x.FusedConv2dReLU(num_channels, 16, 3, stride=1, padding=1, bias=bias,
-                                          **kwargs)
-        self.conv2 = ai8x.FusedConv2dReLU(16, 20, 3, stride=1, padding=1, bias=bias, **kwargs)
-        self.conv3 = ai8x.FusedConv2dReLU(20, 20, 3, stride=1, padding=1, bias=bias, **kwargs)
-        self.conv4 = ai8x.FusedConv2dReLU(20, 20, 3, stride=1, padding=1, bias=bias, **kwargs)
-        self.conv5 = ai8x.FusedMaxPoolConv2dReLU(20, 20, 3, pool_size=2, pool_stride=2,
-                                                 stride=1, padding=1, bias=bias, **kwargs)
-        self.conv6 = ai8x.FusedConv2dReLU(20, 20, 3, stride=1, padding=1, bias=bias, **kwargs)
-        self.conv7 = ai8x.FusedConv2dReLU(20, 44, 3, stride=1, padding=1, bias=bias, **kwargs)
-        self.conv8 = ai8x.FusedMaxPoolConv2dReLU(44, 48, 3, pool_size=2, pool_stride=2,
-                                                 stride=1, padding=1, bias=bias, **kwargs)
-        self.conv9 = ai8x.FusedConv2dReLU(48, 48, 3, stride=1, padding=1, bias=bias, **kwargs)
-        self.conv10 = ai8x.FusedMaxPoolConv2dReLU(48, 96, 3, pool_size=2, pool_stride=2,
-                                                  stride=1, padding=1, bias=bias, **kwargs)
-        self.conv11 = ai8x.FusedMaxPoolConv2dReLU(96, 512, 1, pool_size=2, pool_stride=2,
-                                                  padding=0, bias=bias, **kwargs)
-        self.conv12 = ai8x.FusedConv2dReLU(512, 128, 1, stride=1, padding=0, bias=bias, **kwargs)
-        self.conv13 = ai8x.FusedMaxPoolConv2dReLU(128, 128, 3, pool_size=2, pool_stride=2,
-                                                  stride=1, padding=1, bias=bias, **kwargs)
-=======
         self.conv1 = ai8x.FusedConv2dBNReLU(num_channels, 16, 3, stride=1, padding=1, bias=bias,
                                             **kwargs)
         self.conv2 = ai8x.FusedConv2dBNReLU(16, 20, 3, stride=1, padding=1, bias=bias, **kwargs)
@@ -72,7 +51,6 @@
         self.conv12 = ai8x.FusedConv2dBNReLU(512, 128, 1, stride=1, padding=0, bias=bias, **kwargs)
         self.conv13 = ai8x.FusedMaxPoolConv2dBNReLU(128, 128, 3, pool_size=2, pool_stride=2,
                                                     stride=1, padding=1, bias=bias, **kwargs)
->>>>>>> 688f1da0
         self.conv14 = ai8x.Conv2d(128, num_classes, 1, stride=1, padding=0, bias=bias,
                                   wide=True, **kwargs)
 
